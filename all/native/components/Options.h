--- conflicted
+++ resolved
@@ -194,11 +194,7 @@
 
         /**
          * Returns the double click max duration in seconds.
-<<<<<<< HEAD
-         * @return The double click maxin seconds.
-=======
          * @return The double click max duration in seconds.
->>>>>>> 857765b3
          */
         float getDoubleClickMaxDuration() const;
         /**
