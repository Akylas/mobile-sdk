#ifdef _CARTO_OFFLINE_SUPPORT

#include "MBTilesTileDataSource.h"
#include "core/BinaryData.h"
#include "core/MapTile.h"
#include "components/Exceptions.h"
#include "projections/Projection.h"
#include "utils/Const.h"
#include "utils/Log.h"

#include <boost/lexical_cast.hpp>
#include <boost/algorithm/string.hpp>

#include <sqlite3pp.h>

namespace carto {

    MBTilesTileDataSource::MBTilesTileDataSource(const std::string& path) :
        TileDataSource(),
        _scheme(MBTilesScheme::MBTILES_SCHEME_TMS),
        _database(OpenDatabase(path)),
        _cachedDataExtent(),
        _mutex()
    {
        // First try to use metadata table for min/maxzoom values
        bool foundMinZoom = false, foundMaxZoom = false;
        try {
            sqlite3pp::query query(*_database, "SELECT name, value FROM metadata WHERE name IN ('minzoom', 'maxzoom')");
            for (auto it = query.begin(); it != query.end(); it++) {
                std::string name = (*it).get<const char*>(0);
                std::string strValue = (*it).get<const char*>(1);
                int numValue = (strValue.substr(0, 3) == "inf" ? Const::MAX_SUPPORTED_ZOOM_LEVEL : boost::lexical_cast<int>(strValue));
                if (name == "minzoom") {
                    _minZoom = numValue;
                    foundMinZoom = true;
                } else if (name == "maxzoom") {
                    _maxZoom = numValue;
                    foundMaxZoom = true;
                }
            }
            query.finish();
        }
        catch (const std::exception& ex) {
            Log::Errorf("MBTilesTileDataSource: Exception while reading zoom level metadata: %s", ex.what());
        }

        // If either was not found, do table scan
        if (!foundMinZoom || !foundMaxZoom) {
            try {
<<<<<<< HEAD
                Log::Warnf("MBTilesTileDataSource: minzoom and maxzoom not found int metadata, we need to compute it and it might be long");
                sqlite3pp::query query(*_db, "SELECT MIN(zoom_level), MAX(zoom_level) FROM tiles");
=======
                sqlite3pp::query query(*_database, "SELECT MIN(zoom_level), MAX(zoom_level) FROM tiles");
>>>>>>> e7701d3d
                for (auto it = query.begin(); it != query.end(); it++) {
                    if (!foundMinZoom) {
                        _minZoom = it->get<int>(0);
                    }
                    if (!foundMaxZoom) {
                        _maxZoom = it->get<int>(1);
                    }
                }
                query.finish();
            }
            catch (const std::exception& ex) {
                Log::Errorf("MBTilesTileDataSource: Failed to read min/max zoom info: %s", ex.what());
            }
        }
    }

    MBTilesTileDataSource::MBTilesTileDataSource(int minZoom, int maxZoom, const std::string& path) :
        TileDataSource(minZoom, maxZoom),
        _scheme(MBTilesScheme::MBTILES_SCHEME_TMS),
        _database(OpenDatabase(path)),
        _cachedDataExtent(),
        _mutex()
    {
    }
    
    MBTilesTileDataSource::MBTilesTileDataSource(int minZoom, int maxZoom, const std::string& path, MBTilesScheme::MBTilesScheme scheme) :
        TileDataSource(minZoom, maxZoom),
        _scheme(scheme),
        _database(OpenDatabase(path)),
        _cachedDataExtent(),
        _mutex()
    {
    }
        
    MBTilesTileDataSource::~MBTilesTileDataSource() {
    }
    
    std::map<std::string, std::string> MBTilesTileDataSource::getMetaData() const {
        std::lock_guard<std::mutex> lock(_mutex);
        if (!_database) {
            Log::Error("MBTilesTileDataSource::getMetaData: Not connected to the database");
            return std::map<std::string, std::string>();
        }
        
        try {
            // Make the query and check for database error
            std::map<std::string, std::string> metaData;
            sqlite3pp::query query(*_database, "SELECT name, value FROM metadata");
            for (auto it = query.begin(); it != query.end(); it++) {
                metaData[it->get<const char*>(0)] = it->get<const char*>(1);
            }
            query.finish();
            return metaData;
        }
        catch (const std::exception& ex) {
            Log::Errorf("MBTilesTileDataSource::getMetaData: Failed to query metadata from the database: %s", ex.what());
            return std::map<std::string, std::string>();
        }
    }
    
    MapBounds MBTilesTileDataSource::getDataExtent() const {
        std::lock_guard<std::mutex> lock(_mutex);
        if (!_database) {
            Log::Error("MBTilesTileDataSource::getDataExtent: Not connected to the database");
            return MapBounds();
        }

        // Try to reuse cached value
        if (_cachedDataExtent) {
            return *_cachedDataExtent;
        }
        
        // As a first step, try to use metadata
        MapBounds mapBounds;
        bool foundMapBounds = false;
        try {
            sqlite3pp::query query(*_database, "SELECT value FROM metadata WHERE name='bounds'");
            for (auto it = query.begin(); it != query.end(); it++) {
                std::string bounds = (*it).get<const char*>(0);
                std::vector<std::string> coordinates;
                boost::split(coordinates, bounds, boost::is_any_of(","));
                if (coordinates.size() == 4) {
                    double x0 = boost::lexical_cast<double>(boost::trim_copy(coordinates[0]));
                    double y0 = boost::lexical_cast<double>(boost::trim_copy(coordinates[1]));
                    double x1 = boost::lexical_cast<double>(boost::trim_copy(coordinates[2]));
                    double y1 = boost::lexical_cast<double>(boost::trim_copy(coordinates[3]));
                    mapBounds.expandToContain(_projection->fromWgs84(MapPos(x0, y0)));
                    mapBounds.expandToContain(_projection->fromWgs84(MapPos(x1, y0)));
                    mapBounds.expandToContain(_projection->fromWgs84(MapPos(x1, y1)));
                    mapBounds.expandToContain(_projection->fromWgs84(MapPos(x0, y1)));
                    foundMapBounds = true;
                }
            }
            query.finish();
        }
        catch (const std::exception& ex) {
            Log::Errorf("MBTilesTileDataSource::getDataExtent: Exception while reading bounds metadata: %s", ex.what());
        }

        // If metadata was not available, use tiles at last zoom level
        if (!foundMapBounds) {
            try {
                sqlite3pp::query query(*_database, "SELECT MIN(tile_column), MIN(tile_row), MAX(tile_column), MAX(tile_row) FROM tiles WHERE zoom_level=:zoom");
                query.bind(":zoom", _maxZoom);
                for (auto it = query.begin(); it != query.end(); it++) {
                    int tileX0 = (*it).get<int>(0);
                    int tileY0 = (*it).get<int>(1);
                    int tileX1 = (*it).get<int>(2) + 1;
                    int tileY1 = (*it).get<int>(3) + 1;
                    if (_scheme == MBTilesScheme::MBTILES_SCHEME_XYZ) { // NOTE: vertically flipped
                        tileY0 = (1 << _maxZoom) - 1 - tileY0;
                        tileY1 = (1 << _maxZoom) - 1 - tileY1;
                        std::swap(tileY0, tileY1);
                    }

                    MapBounds projBounds = _projection->getBounds();
                    int zoomTiles = (1 << _maxZoom);
                    double tileWidth  = projBounds.getDelta().getX() / zoomTiles;
                    double tileHeight = projBounds.getDelta().getY() / zoomTiles;
                    
                    MapPos tileP0(projBounds.getMin().getX() + tileX0 * tileWidth, projBounds.getMin().getY() + tileY0 * tileHeight);
                    MapPos tileP1(projBounds.getMin().getX() + tileX1 * tileWidth, projBounds.getMin().getY() + tileY1 * tileHeight);
                    
                    mapBounds.expandToContain(MapBounds(tileP0, tileP1));
                }
                query.finish();
            }
            catch (const std::exception& ex) {
                Log::Errorf("MBTilesTileDataSource::getDataExtent: Failed to query tile data from the database: %s", ex.what());
            }
        }

        _cachedDataExtent = mapBounds;
        return mapBounds;
    }
    
    std::shared_ptr<TileData> MBTilesTileDataSource::loadTile(const MapTile& mapTile) {
        std::lock_guard<std::mutex> lock(_mutex);
        Log::Infof("MBTilesTileDataSource::loadTile: Loading %s", mapTile.toString().c_str());
        if (!_database) {
            Log::Errorf("MBTilesTileDataSource::loadTile: Failed to load %s: Couldn't connect to the database", mapTile.toString().c_str());
            return std::shared_ptr<TileData>();
        }
        
        try {
            // Make the query and check for database error
            sqlite3pp::query query(*_database, "SELECT tile_data FROM tiles WHERE zoom_level=:zoom AND tile_column=:x AND tile_row=:y");
            query.bind(":zoom", mapTile.getZoom());
            query.bind(":x", mapTile.getX());
            query.bind(":y", _scheme == MBTilesScheme::MBTILES_SCHEME_XYZ ? mapTile.getY() : (1 << (mapTile.getZoom())) - 1 - mapTile.getY());
            
            auto it = query.begin();
            if (it == query.end()) {
                std::shared_ptr<TileData> tileData = std::make_shared<TileData>(std::shared_ptr<BinaryData>());
                if (mapTile.getZoom() > getMinZoom()) {
                    Log::Infof("MBTilesTileDataSource::loadTile: Tile data doesn't exist in the database, redirecting to parent");
                    tileData->setReplaceWithParent(true);
                } else {
                    Log::Infof("MBTilesTileDataSource::loadTile: Tile data doesn't exist in the database");
                    return std::shared_ptr<TileData>();
                }
                return tileData;
            }
            
            std::size_t dataSize = (*it).column_bytes(0);
            const unsigned char* dataPtr = static_cast<const unsigned char*>((*it).get<const void*>(0));
            auto data = std::make_shared<BinaryData>(dataPtr, dataSize);
            query.finish();
    
            return std::make_shared<TileData>(data);
        }
        catch (const std::exception& ex) {
            Log::Errorf("MBTilesTileDataSource::loadTile: Failed to query tile data from the database: %s", ex.what());
            return std::shared_ptr<TileData>();
        }
    }

    std::unique_ptr<sqlite3pp::database> MBTilesTileDataSource::OpenDatabase(const std::string& path) {
        auto database = std::make_unique<sqlite3pp::database>();
        if (database->connect_v2(path.c_str(), SQLITE_OPEN_READONLY) != SQLITE_OK) {
            throw FileException("Failed to open database file", path);
        }
        database->execute("PRAGMA temp_store=MEMORY");
        return database;
    }
    
}

#endif<|MERGE_RESOLUTION|>--- conflicted
+++ resolved
@@ -47,12 +47,8 @@
         // If either was not found, do table scan
         if (!foundMinZoom || !foundMaxZoom) {
             try {
-<<<<<<< HEAD
                 Log::Warnf("MBTilesTileDataSource: minzoom and maxzoom not found int metadata, we need to compute it and it might be long");
-                sqlite3pp::query query(*_db, "SELECT MIN(zoom_level), MAX(zoom_level) FROM tiles");
-=======
-                sqlite3pp::query query(*_database, "SELECT MIN(zoom_level), MAX(zoom_level) FROM tiles");
->>>>>>> e7701d3d
+                sqlite3pp::query query(* _database, "SELECT MIN(zoom_level), MAX(zoom_level) FROM tiles");
                 for (auto it = query.begin(); it != query.end(); it++) {
                     if (!foundMinZoom) {
                         _minZoom = it->get<int>(0);
