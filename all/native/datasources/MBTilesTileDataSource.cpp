#ifdef _CARTO_OFFLINE_SUPPORT

#include "MBTilesTileDataSource.h"
#include "core/BinaryData.h"
#include "core/MapTile.h"
#include "components/Exceptions.h"
#include "projections/Projection.h"
#include "utils/Const.h"
#include "utils/Log.h"

#include <boost/lexical_cast.hpp>
#include <boost/algorithm/string.hpp>

#include <sqlite3pp.h>

namespace carto {

    MBTilesTileDataSource::MBTilesTileDataSource(const std::string& path) :
        TileDataSource(),
        _scheme(MBTilesScheme::MBTILES_SCHEME_TMS),
        _database(OpenDatabase(path)),
        _cachedMinZoom(),
        _cachedMaxZoom(),
        _cachedDataExtent(),
        _mutex()
    {
<<<<<<< HEAD
        // First try to use metadata table for min/maxzoom values
        bool foundMinZoom = false, foundMaxZoom = false;
        try {
            sqlite3pp::query query(*_database, "SELECT name, value FROM metadata WHERE name IN ('minzoom', 'maxzoom')");
            for (auto it = query.begin(); it != query.end(); it++) {
                std::string name = (*it).get<const char*>(0);
                std::string strValue = (*it).get<const char*>(1);
                int numValue = (strValue.substr(0, 3) == "inf" ? Const::MAX_SUPPORTED_ZOOM_LEVEL : boost::lexical_cast<int>(strValue));
                if (name == "minzoom") {
                    _minZoom = numValue;
                    foundMinZoom = true;
                } else if (name == "maxzoom") {
                    _maxZoom = numValue;
                    foundMaxZoom = true;
                }
            }
            query.finish();
        }
        catch (const std::exception& ex) {
            Log::Errorf("MBTilesTileDataSource: Exception while reading zoom level metadata: %s", ex.what());
        }

        // If either was not found, do table scan
        if (!foundMinZoom || !foundMaxZoom) {
            try {
                Log::Warnf("MBTilesTileDataSource: minzoom and maxzoom not found int metadata, we need to compute it and it might be long");
                sqlite3pp::query query(* _database, "SELECT MIN(zoom_level), MAX(zoom_level) FROM tiles");
                for (auto it = query.begin(); it != query.end(); it++) {
                    if (!foundMinZoom) {
                        _minZoom = it->get<int>(0);
                    }
                    if (!foundMaxZoom) {
                        _maxZoom = it->get<int>(1);
                    }
                }
                query.finish();
            }
            catch (const std::exception& ex) {
                Log::Errorf("MBTilesTileDataSource: Failed to read min/max zoom info: %s", ex.what());
            }
        }
=======
>>>>>>> 2bb89d6a
    }

    MBTilesTileDataSource::MBTilesTileDataSource(int minZoom, int maxZoom, const std::string& path) :
        TileDataSource(minZoom, maxZoom),
        _scheme(MBTilesScheme::MBTILES_SCHEME_TMS),
        _database(OpenDatabase(path)),
        _cachedMinZoom(minZoom),
        _cachedMaxZoom(maxZoom),
        _cachedDataExtent(),
        _mutex()
    {
    }
    
    MBTilesTileDataSource::MBTilesTileDataSource(int minZoom, int maxZoom, const std::string& path, MBTilesScheme::MBTilesScheme scheme) :
        TileDataSource(minZoom, maxZoom),
        _scheme(scheme),
        _database(OpenDatabase(path)),
        _cachedMinZoom(minZoom),
        _cachedMaxZoom(maxZoom),
        _cachedDataExtent(),
        _mutex()
    {
    }
        
    MBTilesTileDataSource::~MBTilesTileDataSource() {
    }
    
    std::map<std::string, std::string> MBTilesTileDataSource::getMetaData() const {
        std::lock_guard<std::recursive_mutex> lock(_mutex);
        if (!_database) {
            Log::Error("MBTilesTileDataSource::getMetaData: Not connected to the database");
            return std::map<std::string, std::string>();
        }
        
        try {
            // Make the query and check for database error
            std::map<std::string, std::string> metaData;
            sqlite3pp::query query(*_database, "SELECT name, value FROM metadata");
            for (auto it = query.begin(); it != query.end(); it++) {
                metaData[it->get<const char*>(0)] = it->get<const char*>(1);
            }
            query.finish();
            return metaData;
        }
        catch (const std::exception& ex) {
            Log::Errorf("MBTilesTileDataSource::getMetaData: Failed to query metadata from the database: %s", ex.what());
            return std::map<std::string, std::string>();
        }
    }

    int MBTilesTileDataSource::getMinZoom() const {
        std::lock_guard<std::recursive_mutex> lock(_mutex);

        // If value is not cached, load from database
        if (!_cachedMinZoom) {
            if (!_database) {
                Log::Error("MBTilesTileDataSource::getMinZoom: Not connected to the database");
                return 0;
            }

            int minZoom = 0, maxZoom = -1;
            loadZoomLevels(minZoom, maxZoom);
            _cachedMinZoom = minZoom;
            _cachedMaxZoom = maxZoom;
        }
        return *_cachedMinZoom;
    }
    
    int MBTilesTileDataSource::getMaxZoom() const {
        std::lock_guard<std::recursive_mutex> lock(_mutex);

        // If value is not cached, load from database
        if (!_cachedMaxZoom) {
            if (!_database) {
                Log::Error("MBTilesTileDataSource::getMaxZoom: Not connected to the database");
                return -1;
            }

            int minZoom = 0, maxZoom = -1;
            loadZoomLevels(minZoom, maxZoom);
            _cachedMinZoom = minZoom;
            _cachedMaxZoom = maxZoom;
        }
        return *_cachedMaxZoom;
    }
    
    MapBounds MBTilesTileDataSource::getDataExtent() const {
        std::lock_guard<std::recursive_mutex> lock(_mutex);

        // If value is not cached, load from database
        if (!_cachedDataExtent) {
            if (!_database) {
                Log::Error("MBTilesTileDataSource::getDataExtent: Not connected to the database");
                return MapBounds();
            }

            MapBounds mapBounds;
            loadDataExtent(mapBounds);
            _cachedDataExtent = mapBounds;
        }
        return *_cachedDataExtent;
    }
    
    std::shared_ptr<TileData> MBTilesTileDataSource::loadTile(const MapTile& mapTile) {
        std::lock_guard<std::recursive_mutex> lock(_mutex);
        Log::Infof("MBTilesTileDataSource::loadTile: Loading %s", mapTile.toString().c_str());
        if (!_database) {
            Log::Errorf("MBTilesTileDataSource::loadTile: Failed to load %s: Couldn't connect to the database", mapTile.toString().c_str());
            return std::shared_ptr<TileData>();
        }
        
        try {
            // Make the query and check for database error
            sqlite3pp::query query(*_database, "SELECT tile_data FROM tiles WHERE zoom_level=:zoom AND tile_column=:x AND tile_row=:y");
            query.bind(":zoom", mapTile.getZoom());
            query.bind(":x", mapTile.getX());
            query.bind(":y", _scheme == MBTilesScheme::MBTILES_SCHEME_XYZ ? mapTile.getY() : (1 << (mapTile.getZoom())) - 1 - mapTile.getY());
            
            auto it = query.begin();
            if (it == query.end()) {
                std::shared_ptr<TileData> tileData = std::make_shared<TileData>(std::shared_ptr<BinaryData>());
                if (mapTile.getZoom() > getMinZoom()) {
                    Log::Infof("MBTilesTileDataSource::loadTile: Tile data doesn't exist in the database, redirecting to parent");
                    tileData->setReplaceWithParent(true);
                } else {
                    Log::Infof("MBTilesTileDataSource::loadTile: Tile data doesn't exist in the database");
                    return std::shared_ptr<TileData>();
                }
                return tileData;
            }
            
            std::size_t dataSize = (*it).column_bytes(0);
            const unsigned char* dataPtr = static_cast<const unsigned char*>((*it).get<const void*>(0));
            auto data = std::make_shared<BinaryData>(dataPtr, dataSize);
            query.finish();
    
            return std::make_shared<TileData>(data);
        }
        catch (const std::exception& ex) {
            Log::Errorf("MBTilesTileDataSource::loadTile: Failed to query tile data from the database: %s", ex.what());
            return std::shared_ptr<TileData>();
        }
    }

    std::unique_ptr<sqlite3pp::database> MBTilesTileDataSource::OpenDatabase(const std::string& path) {
        auto database = std::make_unique<sqlite3pp::database>();
        if (database->connect_v2(path.c_str(), SQLITE_OPEN_READONLY) != SQLITE_OK) {
            throw FileException("Failed to open database file", path);
        }
        database->execute("PRAGMA temp_store=MEMORY");
        return database;
    }

    bool MBTilesTileDataSource::loadZoomLevels(int& minZoom, int& maxZoom) const {
        // First try to use metadata table for min/maxzoom values
        bool foundMinZoom = false, foundMaxZoom = false;
        try {
            sqlite3pp::query query(*_database, "SELECT name, value FROM metadata WHERE name IN ('minzoom', 'maxzoom')");
            for (auto it = query.begin(); it != query.end(); it++) {
                std::string name = (*it).get<const char*>(0);
                std::string strValue = (*it).get<const char*>(1);
                int numValue = (strValue.substr(0, 3) == "inf" ? Const::MAX_SUPPORTED_ZOOM_LEVEL : boost::lexical_cast<int>(strValue));
                if (name == "minzoom") {
                    minZoom = numValue;
                    foundMinZoom = true;
                } else if (name == "maxzoom") {
                    maxZoom = numValue;
                    foundMaxZoom = true;
                }
            }
            query.finish();
        }
        catch (const std::exception& ex) {
            Log::Errorf("MBTilesTileDataSource: Exception while reading zoom level metadata: %s", ex.what());
        }

        // If either was not found, do table scan
        if (!foundMinZoom || !foundMaxZoom) {
            try {
                sqlite3pp::query query(*_database, "SELECT MIN(zoom_level), MAX(zoom_level) FROM tiles");
                for (auto it = query.begin(); it != query.end(); it++) {
                    if (!foundMinZoom) {
                        minZoom = it->get<int>(0);
                    }
                    if (!foundMaxZoom) {
                        maxZoom = it->get<int>(1);
                    }
                }
                query.finish();
            }
            catch (const std::exception& ex) {
                Log::Errorf("MBTilesTileDataSource: Failed to read min/max zoom info: %s", ex.what());
                return false;
            }
        }
        return true;
    }
    
    bool MBTilesTileDataSource::loadDataExtent(MapBounds& mapBounds) const {
        // As a first step, try to use metadata
        bool foundMapBounds = false;
        try {
            sqlite3pp::query query(*_database, "SELECT value FROM metadata WHERE name='bounds'");
            for (auto it = query.begin(); it != query.end(); it++) {
                std::string bounds = (*it).get<const char*>(0);
                std::vector<std::string> coordinates;
                boost::split(coordinates, bounds, boost::is_any_of(","));
                if (coordinates.size() == 4) {
                    double x0 = boost::lexical_cast<double>(boost::trim_copy(coordinates[0]));
                    double y0 = boost::lexical_cast<double>(boost::trim_copy(coordinates[1]));
                    double x1 = boost::lexical_cast<double>(boost::trim_copy(coordinates[2]));
                    double y1 = boost::lexical_cast<double>(boost::trim_copy(coordinates[3]));

                    mapBounds.expandToContain(_projection->fromWgs84(MapPos(x0, y0)));
                    mapBounds.expandToContain(_projection->fromWgs84(MapPos(x1, y0)));
                    mapBounds.expandToContain(_projection->fromWgs84(MapPos(x1, y1)));
                    mapBounds.expandToContain(_projection->fromWgs84(MapPos(x0, y1)));
                    foundMapBounds = true;
                }
            }
            query.finish();
        }
        catch (const std::exception& ex) {
            Log::Errorf("MBTilesTileDataSource::getDataExtent: Exception while reading bounds metadata: %s", ex.what());
        }

        // If metadata was not available, use tiles at last zoom level
        if (!foundMapBounds) {
            try {
                sqlite3pp::query query(*_database, "SELECT MIN(tile_column), MIN(tile_row), MAX(tile_column), MAX(tile_row), MAX(zoom_level) FROM tiles WHERE zoom_level=(SELECT MAX(zoom_level) FROM tiles)");
                for (auto it = query.begin(); it != query.end(); it++) {
                    int tileX0 = (*it).get<int>(0);
                    int tileY0 = (*it).get<int>(1);
                    int tileX1 = (*it).get<int>(2) + 1;
                    int tileY1 = (*it).get<int>(3) + 1;
                    int maxZoom = (*it).get<int>(4);
                    if (_scheme == MBTilesScheme::MBTILES_SCHEME_XYZ) { // NOTE: vertically flipped
                        tileY0 = (1 << maxZoom) - 1 - tileY0;
                        tileY1 = (1 << maxZoom) - 1 - tileY1;
                        std::swap(tileY0, tileY1);
                    }

                    MapBounds projBounds = _projection->getBounds();
                    int zoomTiles = (1 << maxZoom);
                    double tileWidth  = projBounds.getDelta().getX() / zoomTiles;
                    double tileHeight = projBounds.getDelta().getY() / zoomTiles;
                    
                    MapPos tileP0(projBounds.getMin().getX() + tileX0 * tileWidth, projBounds.getMin().getY() + tileY0 * tileHeight);
                    MapPos tileP1(projBounds.getMin().getX() + tileX1 * tileWidth, projBounds.getMin().getY() + tileY1 * tileHeight);
                    
                    mapBounds.expandToContain(MapBounds(tileP0, tileP1));
                }
                query.finish();
            }
            catch (const std::exception& ex) {
                Log::Errorf("MBTilesTileDataSource::getDataExtent: Failed to query tile data from the database: %s", ex.what());
                return false;
            }
        }
        return true;
    }

}

#endif<|MERGE_RESOLUTION|>--- conflicted
+++ resolved
@@ -24,50 +24,6 @@
         _cachedDataExtent(),
         _mutex()
     {
-<<<<<<< HEAD
-        // First try to use metadata table for min/maxzoom values
-        bool foundMinZoom = false, foundMaxZoom = false;
-        try {
-            sqlite3pp::query query(*_database, "SELECT name, value FROM metadata WHERE name IN ('minzoom', 'maxzoom')");
-            for (auto it = query.begin(); it != query.end(); it++) {
-                std::string name = (*it).get<const char*>(0);
-                std::string strValue = (*it).get<const char*>(1);
-                int numValue = (strValue.substr(0, 3) == "inf" ? Const::MAX_SUPPORTED_ZOOM_LEVEL : boost::lexical_cast<int>(strValue));
-                if (name == "minzoom") {
-                    _minZoom = numValue;
-                    foundMinZoom = true;
-                } else if (name == "maxzoom") {
-                    _maxZoom = numValue;
-                    foundMaxZoom = true;
-                }
-            }
-            query.finish();
-        }
-        catch (const std::exception& ex) {
-            Log::Errorf("MBTilesTileDataSource: Exception while reading zoom level metadata: %s", ex.what());
-        }
-
-        // If either was not found, do table scan
-        if (!foundMinZoom || !foundMaxZoom) {
-            try {
-                Log::Warnf("MBTilesTileDataSource: minzoom and maxzoom not found int metadata, we need to compute it and it might be long");
-                sqlite3pp::query query(* _database, "SELECT MIN(zoom_level), MAX(zoom_level) FROM tiles");
-                for (auto it = query.begin(); it != query.end(); it++) {
-                    if (!foundMinZoom) {
-                        _minZoom = it->get<int>(0);
-                    }
-                    if (!foundMaxZoom) {
-                        _maxZoom = it->get<int>(1);
-                    }
-                }
-                query.finish();
-            }
-            catch (const std::exception& ex) {
-                Log::Errorf("MBTilesTileDataSource: Failed to read min/max zoom info: %s", ex.what());
-            }
-        }
-=======
->>>>>>> 2bb89d6a
     }
 
     MBTilesTileDataSource::MBTilesTileDataSource(int minZoom, int maxZoom, const std::string& path) :
@@ -247,6 +203,7 @@
         // If either was not found, do table scan
         if (!foundMinZoom || !foundMaxZoom) {
             try {
+                Log::Warnf("MBTilesTileDataSource: minzoom and maxzoom not found int metadata, we need to compute it and it might be long");
                 sqlite3pp::query query(*_database, "SELECT MIN(zoom_level), MAX(zoom_level) FROM tiles");
                 for (auto it = query.begin(); it != query.end(); it++) {
                     if (!foundMinZoom) {
