#include "HillshadeRasterTileLayer.h"
#include "renderers/MapRenderer.h"
#include "renderers/TileRenderer.h"
#include "utils/Log.h"
#include "utils/TileUtils.h"
#include "core/BinaryData.h"
#include "projections/EPSG3857.h"
#include "projections/Projection.h"

#include <array>
#include <algorithm>

#include "graphics/Bitmap.h"

#include <vt/TileId.h>
#include <vt/Tile.h>
#include <vt/TileTransformer.h>
#include <vt/TileBitmap.h>
#include <vt/TileLayer.h>
#include <vt/TileLayerBuilder.h>
#include <vt/NormalMapBuilder.h>
#include <vt/TileLayerBuilder.h>

namespace {



    std::array<std::uint8_t, 4> readTileBitmapColor(const std::shared_ptr<carto::Bitmap>& bitmap, int x, int y) {
        x = std::max(0, std::min(x, (int)bitmap->getWidth() - 1));
        y = bitmap->getHeight() - 1 - std::max(0, std::min(y, (int)bitmap->getHeight() - 1));

        switch (bitmap->getColorFormat()) {
            case carto::ColorFormat::COLOR_FORMAT_GRAYSCALE:
            {
                std::uint8_t val = bitmap->getPixelData()[y * bitmap->getWidth() + x];
                return std::array<std::uint8_t, 4> { { val, val, val, 255 } };
            }
        case carto::ColorFormat::COLOR_FORMAT_RGB:
            {
                const std::uint8_t* valPtr = &bitmap->getPixelData()[(y * bitmap->getWidth() + x) * 3];
                return std::array<std::uint8_t, 4> { { valPtr[0], valPtr[1], valPtr[2], 255 } };
            }
        case  carto::ColorFormat::COLOR_FORMAT_RGBA:
            {
                const std::uint8_t* valPtr = &bitmap->getPixelData()[(y * bitmap->getWidth() + x) * 4];
                return std::array<std::uint8_t, 4> { { valPtr[0], valPtr[1], valPtr[2], valPtr[3] } };
            }
        default:
            break;
        }
        return std::array<std::uint8_t, 4> { { 0, 0, 0, 0 } };
    }

    std::array<std::uint8_t, 4> readTileBitmapColor(const std::shared_ptr<carto::Bitmap>& bitmap, float x, float y) {
        std::array<float, 4> result { { 0, 0, 0, 0 } };
        for (int dy = 0; dy < 2; dy++) {
            for (int dx = 0; dx < 2; dx++) {
                int x0 = static_cast<int>(std::floor(x));
                int y0 = static_cast<int>(std::floor(y));

                std::array<std::uint8_t, 4> color = readTileBitmapColor(bitmap, x0 + dx, y0 + dy);
                for (int i = 0; i < 4; i++) {
                    result[i] += color[i] * (dx == 0 ? x0 + 1.0f - x : x - x0) * (dy == 0 ? y0 + 1.0f - y : y - y0);
                }
            }
        }
        return std::array<std::uint8_t, 4> { { static_cast<std::uint8_t>(result[0]), static_cast<std::uint8_t>(result[1]), static_cast<std::uint8_t>(result[2]), static_cast<std::uint8_t>(result[3]) } };
    }

    double readPixelAltitude(const std::shared_ptr<carto::Bitmap>& tileBitmap, const carto::MapBounds& tileBounds, const carto::MapPos& pos, const std::array<double, 4>& components) {
        int tileSize = tileBitmap->getWidth();
        float pixelX = (pos.getX() - tileBounds.getMin().getX()) / (tileBounds.getMax().getX() - tileBounds.getMin().getX()) * tileSize;
        float pixelY = tileSize - (pos.getY() - tileBounds.getMin().getY()) / (tileBounds.getMax().getY() - tileBounds.getMin().getY()) * tileSize;
        std::array<std::uint8_t, 4> interpolatedComponents = readTileBitmapColor(tileBitmap, std::round(pixelX), std::round(pixelY));
        double altitude = (components[0] * interpolatedComponents[0] + components[1] * interpolatedComponents[1] + components[2] * interpolatedComponents[2] + components[3] * interpolatedComponents[3]/255.0f);
        return altitude;
    }
}

namespace carto
{

    HillshadeRasterTileLayer::HillshadeRasterTileLayer(const std::shared_ptr<TileDataSource> &dataSource, const std::shared_ptr<ElevationDecoder> &elevationDecoder) : RasterTileLayer(dataSource),
        _elevationDecoder(elevationDecoder),
        _contrast(0.5f),
        _heightScale(1.0f),
        _exagerateHeightScaleEnabled(true),
        _normalMapLightingShader(),
        _accentColor(0, 0, 0, 255),
        _shadowColor(0, 0, 0, 255),
        _highlightColor(255, 255, 255, 255),
        _illuminationDirection(0,0,0),
        _illuminationMapRotationEnabled(true)
    {
    }

    HillshadeRasterTileLayer::~HillshadeRasterTileLayer()
    {
    }

    float HillshadeRasterTileLayer::getContrast() const
    {
        std::lock_guard<std::recursive_mutex> lock(_mutex);
        return _contrast;
    }

    void HillshadeRasterTileLayer::setContrast(float contrast)
    {
        {
            std::lock_guard<std::recursive_mutex> lock(_mutex);
            _contrast = std::min(1.0f, std::max(0.0f, contrast));
        }
        tilesChanged(false);
    }

    float HillshadeRasterTileLayer::getHeightScale() const
    {
        std::lock_guard<std::recursive_mutex> lock(_mutex);
        return _heightScale;
    }

    void HillshadeRasterTileLayer::setHeightScale(float heightScale)
    {
        {
            std::lock_guard<std::recursive_mutex> lock(_mutex);
            _heightScale = heightScale;
        }
        tilesChanged(false);
    }

    Color HillshadeRasterTileLayer::getShadowColor() const
    {
        std::lock_guard<std::recursive_mutex> lock(_mutex);
        return _shadowColor;
    }

    void HillshadeRasterTileLayer::setShadowColor(const Color &color)
    {
        {
            std::lock_guard<std::recursive_mutex> lock(_mutex);
            _shadowColor = color;
        }
        redraw();
    }

    Color HillshadeRasterTileLayer::getAccentColor() const
    {
        std::lock_guard<std::recursive_mutex> lock(_mutex);
        return _accentColor;
    }

    void HillshadeRasterTileLayer::setAccentColor(const Color &color)
    {
        {
            std::lock_guard<std::recursive_mutex> lock(_mutex);
            _accentColor = color;
        }
        redraw();
    }


    Color HillshadeRasterTileLayer::getHighlightColor() const
    {
        std::lock_guard<std::recursive_mutex> lock(_mutex);
        return _highlightColor;
    }

    void HillshadeRasterTileLayer::setHighlightColor(const Color &color)
    {
        {
            std::lock_guard<std::recursive_mutex> lock(_mutex);
            _highlightColor = color;
        }
        redraw();
    }

    std::string HillshadeRasterTileLayer::getNormalMapLightingShader() const
    {
        std::lock_guard<std::recursive_mutex> lock(_mutex);
        return _normalMapLightingShader;
    }
    void HillshadeRasterTileLayer::setNormalMapLightingShader(const std::string &shader)
    {
        {
            std::lock_guard<std::recursive_mutex> lock(_mutex);
            _normalMapLightingShader = shader;
        }
        redraw();
    }
    MapVec HillshadeRasterTileLayer::getIlluminationDirection() const
    {
        std::lock_guard<std::recursive_mutex> lock(_mutex);
        return _illuminationDirection;
    }
    void HillshadeRasterTileLayer::setIlluminationDirection(MapVec direction)
    {
        {
            std::lock_guard<std::recursive_mutex> lock(_mutex);
            MapVec directionNormalized = direction;
            directionNormalized.normalize();
            if (_illuminationDirection == directionNormalized) {
                return;
            }
            _illuminationDirection = directionNormalized;
        }
        redraw();
    }
    bool HillshadeRasterTileLayer::getIlluminationMapRotationEnabled() const
    {
        std::lock_guard<std::recursive_mutex> lock(_mutex);
        return _illuminationMapRotationEnabled;
    }
    void HillshadeRasterTileLayer::setIlluminationMapRotationEnabled(bool enabled)
    {
        {
            std::lock_guard<std::recursive_mutex> lock(_mutex);
            _illuminationMapRotationEnabled = enabled;
        }
        redraw();
    }
    bool HillshadeRasterTileLayer::getExagerateHeightScaleEnabled() const
    {
        std::lock_guard<std::recursive_mutex> lock(_mutex);
        return _exagerateHeightScaleEnabled;
    }
    void HillshadeRasterTileLayer::setExagerateHeightScaleEnabled(bool enabled)
    {
        {
            std::lock_guard<std::recursive_mutex> lock(_mutex);
            _exagerateHeightScaleEnabled = enabled;
        }
        tilesChanged(false);
    }

    bool HillshadeRasterTileLayer::onDrawFrame(float deltaSeconds, BillboardSorter &billboardSorter, const ViewState &viewState)
    {
        updateTileLoadListener();

        if (auto mapRenderer = getMapRenderer())
        {
            float opacity = getOpacity();

            if (opacity < 1.0f)
            {
                mapRenderer->clearAndBindScreenFBO(Color(0, 0, 0, 0), false, false);
            }

            _tileRenderer->setNormalMapLightingShader(getNormalMapLightingShader());
            _tileRenderer->setRasterFilterMode(getRasterFilterMode());
            _tileRenderer->setNormalMapShadowColor(getShadowColor());
            _tileRenderer->setNormalMapAccentColor(getAccentColor());
            _tileRenderer->setNormalMapHighlightColor(getHighlightColor());
            _tileRenderer->setNormalIlluminationDirection(getIlluminationDirection());
            _tileRenderer->setNormalIlluminationMapRotationEnabled(getIlluminationMapRotationEnabled());
            bool refresh = _tileRenderer->onDrawFrame(deltaSeconds, viewState);

            if (opacity < 1.0f)
            {
                mapRenderer->blendAndUnbindScreenFBO(opacity);
            }

            return refresh;
        }
        return false;
    }

    std::shared_ptr<vt::Tile> HillshadeRasterTileLayer::createVectorTile(const MapTile &tile, const std::shared_ptr<Bitmap> &bitmap) const
    {
        std::uint8_t alpha = 0;
        std::array<float, 4> scales;
        {
            std::lock_guard<std::recursive_mutex> lock(_mutex);
            scales = _elevationDecoder->getVectorTileScales();
            alpha = static_cast<std::uint8_t>(_contrast * 255.0f);
            float scale = 0.1f * static_cast<float>(bitmap->getHeight() * std::pow(2.0, tile.getZoom()) / 40075016.6855785);
            if (_exagerateHeightScaleEnabled) {
                float exaggeration = tile.getZoom() < 2 ? 0.2f : tile.getZoom() < 5 ? 0.3f : 0.35f;
                 scale = 16 * _heightScale * static_cast<float>(bitmap->getHeight() * std::pow(2.0, tile.getZoom() * (1 - exaggeration)) / 40075016.6855785);

            }
            std::transform(scales.begin(), scales.end(), scales.begin(), [&scale](float &c) { return c * scale; });
        }

        // Build normal map from height map
        vt::TileId vtTileId(tile.getZoom(), tile.getX(), tile.getY());
        std::shared_ptr<Bitmap> rgbaBitmap = bitmap->getRGBABitmap();
        auto rgbaBitmapDataPtr = reinterpret_cast<const std::uint32_t *>(rgbaBitmap->getPixelData().data());
        std::vector<std::uint32_t> rgbaBitmapData(rgbaBitmapDataPtr, rgbaBitmapDataPtr + rgbaBitmap->getWidth() * rgbaBitmap->getHeight());
        auto vtBitmap = std::make_shared<vt::Bitmap>(rgbaBitmap->getWidth(), rgbaBitmap->getHeight(), std::move(rgbaBitmapData));
        vt::NormalMapBuilder normalMapBuilder(scales, alpha);
        std::shared_ptr<const vt::Bitmap> normalMap = normalMapBuilder.buildNormalMapFromHeightMap(vtTileId, vtBitmap);
        auto normalMapDataPtr = reinterpret_cast<const std::uint8_t *>(normalMap->data.data());
        std::vector<std::uint8_t> normalMapData(normalMapDataPtr, normalMapDataPtr + normalMap->data.size() * sizeof(std::uint32_t));
        auto tileBitmap = std::make_shared<vt::TileBitmap>(vt::TileBitmap::Type::NORMALMAP, vt::TileBitmap::Format::RGBA, normalMap->width, normalMap->height, std::move(normalMapData));

        // Build vector tile from created normal map
        float tileSize = 256.0f; // 'normalized' tile size in pixels. Not really important
        std::shared_ptr<vt::TileBackground> tileBackground = std::make_shared<vt::TileBackground>(vt::Color(), std::shared_ptr<vt::BitmapPattern>());
        std::shared_ptr<const vt::TileTransformer::VertexTransformer> vtTransformer = getTileTransformer()->createTileVertexTransformer(vtTileId);
        vt::TileLayerBuilder tileLayerBuilder(vtTileId, 0, vtTransformer, tileSize, 1.0f); // Note: the size/scale argument is ignored
        tileLayerBuilder.addBitmap(tileBitmap);
<<<<<<< HEAD
        std::shared_ptr<vt::TileLayer> tileLayer = tileLayerBuilder.buildTileLayer(boost::optional<vt::CompOp>(), vt::FloatFunction(1));
        return std::make_shared<vt::Tile>(vtTileId, tileSize, tileBackground, std::vector<std::shared_ptr<vt::TileLayer>>{tileLayer});
    }

    std::shared_ptr<Bitmap> HillshadeRasterTileLayer::getTileDataBitmap(std::shared_ptr<TileData> tileData) const {
        std::shared_ptr<BinaryData> binaryData = tileData->getData();
        if (!binaryData) {
            Log::Error("HillshadeRasterTileLayer::getMapTileBitmap: Null tile binary data");
            return NULL;
        }
        int size = binaryData->size();
        std::shared_ptr<Bitmap> tileBitmap = Bitmap::CreateFromCompressed(binaryData);
        return tileBitmap;
    }

    std::shared_ptr<Bitmap> HillshadeRasterTileLayer::getMapTileBitmap(const MapTile& mapTile) const {
        std::shared_ptr<TileData> tileData = _dataSource->loadTile(mapTile);
        if (!tileData) {
            Log::Error("HillshadeRasterTileLayer::getMapTileBitmap: Null tile data");
            return NULL;
        }
        return getTileDataBitmap(tileData);
=======
        std::shared_ptr<vt::TileLayer> tileLayer = tileLayerBuilder.buildTileLayer(std::optional<vt::CompOp>(), vt::FloatFunction(1));
        return std::make_shared<vt::Tile>(vtTileId, tileSize, tileBackground, std::vector<std::shared_ptr<vt::TileLayer> > { tileLayer });
>>>>>>> ca642038
    }

    double HillshadeRasterTileLayer::getElevation(const MapPos &pos) const
    {
        std::shared_ptr<TileDataSource> dataSource = getDataSource();
        // we need to transform pos to dataSource projection
        // TODO: how to check if pos is in Wgs84?
        std::shared_ptr<Projection> projection = dataSource->getProjection();
        MapPos dataSourcePos = projection->fromWgs84(pos);

        // The tile is flipped so to get the bitmap we need to flip it
        MapTile mapTile = TileUtils::CalculateMapTile(dataSourcePos, dataSource->getMaxZoom(), projection);
        MapTile flippedMapTile = mapTile.getFlipped();

        std::shared_ptr<TileData> tileData = _dataSource->loadTile(flippedMapTile);
        while(tileData && tileData->isReplaceWithParent()) {
            mapTile = mapTile.getParent();
            flippedMapTile = mapTile.getFlipped();
        }
        if (!tileData) {
            Log::Error("ElevationDecoder::getElevation: no tile found to get elevation");
            return -1000000;
        }
        std::shared_ptr<Bitmap> tileBitmap = getTileDataBitmap(tileData);
        if (!tileBitmap) {
            Log::Error("ElevationDecoder::getElevation: Null tile bitmap");
            return -1000000;
        }
        std::array<double, 4> components = _elevationDecoder->getColorComponentCoefficients();
        return readPixelAltitude(tileBitmap, TileUtils::CalculateMapTileBounds(mapTile, projection), dataSourcePos, components);
    }
    std::vector<double> HillshadeRasterTileLayer::getElevations(const std::vector<MapPos> poses) const
    {
        std::shared_ptr<TileDataSource> dataSource = getDataSource();
        std::map<long long, std::pair<MapBounds, std::shared_ptr<Bitmap>>> indexedTiles;
        std::vector<double> results;
        std::shared_ptr<Projection> projection = dataSource->getProjection();
        std::array<double, 4> components = _elevationDecoder->getColorComponentCoefficients();
        for (auto it = poses.begin(); it != poses.end(); it++) {
            // TODO: how to check if pos is in Wgs84?
            MapPos dataSourcePos = projection->fromWgs84(*it);
            // The tile is flipped so to get the bitmap we need to flip it
            MapTile mapTile = TileUtils::CalculateMapTile(dataSourcePos, dataSource->getMaxZoom(), projection);
            MapTile flippedMapTile = mapTile.getFlipped();
            long long tileId = mapTile.getTileId();
            std::map<long long, std::pair<MapBounds, std::shared_ptr<Bitmap>>>::iterator iter(indexedTiles.find(tileId));
            if (iter == indexedTiles.end()) {
                std::shared_ptr<Bitmap> tileBitmap = getMapTileBitmap(flippedMapTile);
                MapBounds tileBounds = TileUtils::CalculateMapTileBounds(mapTile, projection);
                std::pair<MapBounds, std::shared_ptr<Bitmap>> pair = std::make_pair(tileBounds, tileBitmap);
                indexedTiles.insert(std::pair<long long, std::pair<MapBounds, std::shared_ptr<Bitmap>>>(tileId, pair));
                double altitude = readPixelAltitude(tileBitmap, tileBounds, dataSourcePos, components);
                results.push_back(altitude);
            } else {
                std::pair<MapBounds, std::shared_ptr<Bitmap>> pair = iter->second;
                const std::shared_ptr<Bitmap>& tileBitmap = pair.second;
                const MapBounds& tileBounds = pair.first;
                double altitude = readPixelAltitude(tileBitmap, tileBounds, dataSourcePos, components);
                results.push_back(altitude);
            }
        }
        return results;
    }
} // namespace carto<|MERGE_RESOLUTION|>--- conflicted
+++ resolved
@@ -263,7 +263,7 @@
         }
         return false;
     }
-
+    
     std::shared_ptr<vt::Tile> HillshadeRasterTileLayer::createVectorTile(const MapTile &tile, const std::shared_ptr<Bitmap> &bitmap) const
     {
         std::uint8_t alpha = 0;
@@ -274,34 +274,33 @@
             alpha = static_cast<std::uint8_t>(_contrast * 255.0f);
             float scale = 0.1f * static_cast<float>(bitmap->getHeight() * std::pow(2.0, tile.getZoom()) / 40075016.6855785);
             if (_exagerateHeightScaleEnabled) {
-                float exaggeration = tile.getZoom() < 2 ? 0.2f : tile.getZoom() < 5 ? 0.3f : 0.35f;
+            float exaggeration = tile.getZoom() < 2 ? 0.2f : tile.getZoom() < 5 ? 0.3f : 0.35f;
                  scale = 16 * _heightScale * static_cast<float>(bitmap->getHeight() * std::pow(2.0, tile.getZoom() * (1 - exaggeration)) / 40075016.6855785);
 
             }
             std::transform(scales.begin(), scales.end(), scales.begin(), [&scale](float &c) { return c * scale; });
         }
-
+        
         // Build normal map from height map
         vt::TileId vtTileId(tile.getZoom(), tile.getX(), tile.getY());
         std::shared_ptr<Bitmap> rgbaBitmap = bitmap->getRGBABitmap();
-        auto rgbaBitmapDataPtr = reinterpret_cast<const std::uint32_t *>(rgbaBitmap->getPixelData().data());
+        auto rgbaBitmapDataPtr = reinterpret_cast<const std::uint32_t*>(rgbaBitmap->getPixelData().data());
         std::vector<std::uint32_t> rgbaBitmapData(rgbaBitmapDataPtr, rgbaBitmapDataPtr + rgbaBitmap->getWidth() * rgbaBitmap->getHeight());
         auto vtBitmap = std::make_shared<vt::Bitmap>(rgbaBitmap->getWidth(), rgbaBitmap->getHeight(), std::move(rgbaBitmapData));
         vt::NormalMapBuilder normalMapBuilder(scales, alpha);
         std::shared_ptr<const vt::Bitmap> normalMap = normalMapBuilder.buildNormalMapFromHeightMap(vtTileId, vtBitmap);
-        auto normalMapDataPtr = reinterpret_cast<const std::uint8_t *>(normalMap->data.data());
+        auto normalMapDataPtr = reinterpret_cast<const std::uint8_t*>(normalMap->data.data());
         std::vector<std::uint8_t> normalMapData(normalMapDataPtr, normalMapDataPtr + normalMap->data.size() * sizeof(std::uint32_t));
         auto tileBitmap = std::make_shared<vt::TileBitmap>(vt::TileBitmap::Type::NORMALMAP, vt::TileBitmap::Format::RGBA, normalMap->width, normalMap->height, std::move(normalMapData));
-
+        
         // Build vector tile from created normal map
         float tileSize = 256.0f; // 'normalized' tile size in pixels. Not really important
         std::shared_ptr<vt::TileBackground> tileBackground = std::make_shared<vt::TileBackground>(vt::Color(), std::shared_ptr<vt::BitmapPattern>());
         std::shared_ptr<const vt::TileTransformer::VertexTransformer> vtTransformer = getTileTransformer()->createTileVertexTransformer(vtTileId);
         vt::TileLayerBuilder tileLayerBuilder(vtTileId, 0, vtTransformer, tileSize, 1.0f); // Note: the size/scale argument is ignored
         tileLayerBuilder.addBitmap(tileBitmap);
-<<<<<<< HEAD
-        std::shared_ptr<vt::TileLayer> tileLayer = tileLayerBuilder.buildTileLayer(boost::optional<vt::CompOp>(), vt::FloatFunction(1));
-        return std::make_shared<vt::Tile>(vtTileId, tileSize, tileBackground, std::vector<std::shared_ptr<vt::TileLayer>>{tileLayer});
+        std::shared_ptr<vt::TileLayer> tileLayer = tileLayerBuilder.buildTileLayer(std::optional<vt::CompOp>(), vt::FloatFunction(1));
+        return std::make_shared<vt::Tile>(vtTileId, tileSize, tileBackground, std::vector<std::shared_ptr<vt::TileLayer> > { tileLayer });
     }
 
     std::shared_ptr<Bitmap> HillshadeRasterTileLayer::getTileDataBitmap(std::shared_ptr<TileData> tileData) const {
@@ -322,10 +321,6 @@
             return NULL;
         }
         return getTileDataBitmap(tileData);
-=======
-        std::shared_ptr<vt::TileLayer> tileLayer = tileLayerBuilder.buildTileLayer(std::optional<vt::CompOp>(), vt::FloatFunction(1));
-        return std::make_shared<vt::Tile>(vtTileId, tileSize, tileBackground, std::vector<std::shared_ptr<vt::TileLayer> > { tileLayer });
->>>>>>> ca642038
     }
 
     double HillshadeRasterTileLayer::getElevation(const MapPos &pos) const
