--- conflicted
+++ resolved
@@ -133,27 +133,20 @@
 
         virtual std::shared_ptr<vt::Tile> createVectorTile(const MapTile& tile, const std::shared_ptr<Bitmap>& bitmap) const;
 
-<<<<<<< HEAD
         std::shared_ptr<Bitmap> getTileDataBitmap(std::shared_ptr<TileData> tileData) const;
         std::shared_ptr<Bitmap> getMapTileBitmap(const MapTile& mapTile) const;
 
         const DirectorPtr<ElevationDecoder> _elevationDecoder;
    
-        float _contrast;
-        bool _exagerateHeightScaleEnabled;
-        float _heightScale;
-        std::string _normalMapLightingShader;
-        Color _shadowColor;
-        Color _accentColor;
-        Color _highlightColor;
-        MapVec _illuminationDirection;
-        bool _illuminationMapRotationEnabled;
-=======
         std::atomic<float> _contrast;
+        std::atomic<bool> _exagerateHeightScaleEnabled;
         std::atomic<float> _heightScale;
+        std::atomic<std:string> _normalMapLightingShader;
         std::atomic<Color> _shadowColor;
+        std::atomic<Color> _accentColor;
         std::atomic<Color> _highlightColor;
->>>>>>> a05c0e8d
+        std::atomic<MapVec> _illuminationDirection;
+        std::atomic<bool> _illuminationMapRotationEnabled;
     };
     
 }
