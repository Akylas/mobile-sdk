/*
 * Copyright (c) 2016 CartoDB. All rights reserved.
 * Copying and using this code is allowed only according
 * to license terms, as given in https://cartodb.com/terms/
 */

#ifndef _CARTO_NMLMODELLODTREELAYER_H_
#define _CARTO_NMLMODELLODTREELAYER_H_

#ifdef _CARTO_NMLMODELLODTREE_SUPPORT

#include "layers/Layer.h"
#include "components/CancelableTask.h"
#include "components/CancelableThreadPool.h"
#include "components/DirectorPtr.h"
#include "datasources/NMLModelLODTreeDataSource.h"
#include "graphics/ViewState.h"

#include <string>
#include <memory>
#include <map>
#include <vector>

#include <stdext/timed_lru_cache.h>

namespace carto {
    class CullState;
<<<<<<< HEAD
    class NMLModelLODTreeDrawData;
    class NMLModelLODTreeRenderer;

    namespace nmlgl {
        class Model;
        class Mesh;
        class Texture;
    }
=======
    class NMLModelLODTreeEventListener;
>>>>>>> 4922eb7c
    
    /**
     * An advanced layer for 3D models that supports automatic Level of Detail (LOD) calculation based on view.
     * Should be used together with corresponding data source.
     */
    class NMLModelLODTreeLayer : public Layer {
    public:
        /**
         * Constructs a NMLModelLODTreeLayer object from a data source.
         * @param dataSource The data source from which this layer loads data.
         */
        NMLModelLODTreeLayer(const std::shared_ptr<NMLModelLODTreeDataSource>& dataSource);
        virtual ~NMLModelLODTreeLayer();
    
        /**
         * Returns the data source of this layer.
         * @return The data source that was bound to this vector layer on construction.
         */
        std::shared_ptr<NMLModelLODTreeDataSource> getDataSource() const;

        /**
         * Returns memory usage constraints for the layer.
         * @return The memory usage constraints for the layer.
         */
        unsigned int getMaxMemorySize() const;
        /**
         * Set memory usage constraints for the layer. The specified limit is not exact, 
         * but should be relatively close to the actual memory usage of the layer.
         * If specific view requires more data than specified limit, then lower LOD levels
         * of the models are used. The default is 40MB.
         * @param size The memory limit in bytes.
         */
        void setMaxMemorySize(unsigned int size);

        /**
         * Returns relative model LOD resolution.
         * @return The relative model LOD resolution.
         */
        float getLODResolutionFactor() const;
        /**
         * Set relative model LOD resolution. Higher values than 1 result in higher details 
         * (but slower performance and higher memory usage), while lower values give better 
         * performance but lower quality. The default is 1.
         * @param factor The relative LOD resolution factor.
         */
        void setLODResolutionFactor(float factor);
    
        /**
         * Returns the NML model event listener.
         * @return The NML model event listener.
         */
        std::shared_ptr<NMLModelLODTreeEventListener> getNMLModelLODTreeEventListener() const;
        /**
         * Sets the NML model event listener.
         * @param nmlModelLODTreeEventListener The vector element event listener.
         */
        void setNMLModelLODTreeEventListener(const std::shared_ptr<NMLModelLODTreeEventListener>& nmlModelLODTreeEventListener);
    
        virtual bool isUpdateInProgress() const;

    protected:
        virtual void offsetLayerHorizontally(double offset) ;
    
        virtual void onSurfaceCreated(const std::shared_ptr<ShaderManager>& shaderManager, const std::shared_ptr<TextureManager>& textureManager);
        virtual bool onDrawFrame(float deltaSeconds, BillboardSorter& billboardSorter, StyleTextureCache& styleCache, const ViewState& viewState);
        virtual void onSurfaceDestroyed();
    
        virtual void calculateRayIntersectedElements(const Projection& projection, const MapPos& rayOrig, const MapVec& rayDir, const ViewState& viewState, std::vector<RayIntersectedElement>& results) const;
        virtual bool processClick(ClickType::ClickType clickType, const RayIntersectedElement& intersectedElement, const ViewState& viewState) const;
    
        virtual void registerDataSourceListener();
        virtual void unregisterDataSourceListener();
    
        virtual void setComponents(const std::shared_ptr<CancelableThreadPool>& envelopeThreadPool,
                                   const std::shared_ptr<CancelableThreadPool>& tileThreadPool,
                                   const std::weak_ptr<Options>& options,
                                   const std::weak_ptr<MapRenderer>& mapRenderer,
                                   const std::weak_ptr<TouchHandler>& touchHandler);

        virtual void loadData(const std::shared_ptr<CullState>& cullState);
    
    private:
        typedef std::vector<NMLModelLODTreeDataSource::MapTile> MapTileList;
        typedef std::map<long long, std::shared_ptr<NMLModelLODTree> > ModelLODTreeMap;
        typedef cache::timed_lru_cache<long long, std::shared_ptr<NMLModelLODTree> > ModelLODTreeCache;
        typedef std::map<long long, std::shared_ptr<nmlgl::Mesh> > MeshMap;
        typedef cache::timed_lru_cache<long long, std::shared_ptr<nmlgl::Mesh> > MeshCache;
        typedef std::map<long long, std::shared_ptr<nmlgl::Texture> > TextureMap;
        typedef cache::timed_lru_cache<long long, std::shared_ptr<nmlgl::Texture> > TextureCache;
        typedef std::map<long long, std::shared_ptr<NMLModelLODTreeDrawData> > NodeDrawDataMap;
    
        class FetchingTasks {
        public:
            FetchingTasks() : _fetchingTasks(), _mutex() {}
            
            int getTaskCount() const {
                std::lock_guard<std::mutex> lock(_mutex);
                return static_cast<int>(_fetchingTasks.size());
            }
            
            void add(long long taskId) {
                std::lock_guard<std::mutex> lock(_mutex);
                _fetchingTasks.insert(taskId);
            }
            
            bool exists(long long taskId) {
                std::lock_guard<std::mutex> lock(_mutex);
                return _fetchingTasks.find(taskId) != _fetchingTasks.end();
            }
            
            void remove(long long taskId) {
                std::lock_guard<std::mutex> lock(_mutex);
                _fetchingTasks.erase(taskId);
            }
        private:
            std::unordered_set<long long> _fetchingTasks;
            mutable std::mutex _mutex;
        };
    
        class MapTilesFetchTask : public CancelableTask {
        public:
            MapTilesFetchTask(const std::shared_ptr<NMLModelLODTreeLayer>& layer, const std::shared_ptr<CullState>& cullState);
            virtual void run();
    
        private:
            std::weak_ptr<NMLModelLODTreeLayer> _layer;
            std::shared_ptr<CullState> _cullState;
        };
    
        class ModelLODTreeFetchTask : public CancelableTask {
        public:
            ModelLODTreeFetchTask(const std::shared_ptr<NMLModelLODTreeLayer>& layer, const NMLModelLODTreeDataSource::MapTile& mapTile);
            virtual void cancel();
            virtual void run();
    
        private:
            std::weak_ptr<NMLModelLODTreeLayer> _layer;
            NMLModelLODTreeDataSource::MapTile _mapTile;
        };
    
        class MeshFetchTask : public CancelableTask {
        public:
            MeshFetchTask(const std::shared_ptr<NMLModelLODTreeLayer>& layer, const NMLModelLODTree::MeshBinding& binding);
            virtual void cancel();
            virtual void run();
    
        private:
            std::weak_ptr<NMLModelLODTreeLayer> _layer;
            NMLModelLODTree::MeshBinding _binding;
        };
    
        class TextureFetchTask : public CancelableTask {
        public:
            TextureFetchTask(const std::shared_ptr<NMLModelLODTreeLayer>& layer, const NMLModelLODTree::TextureBinding& binding);
            virtual void cancel();
            virtual void run();
    
        private:
            std::weak_ptr<NMLModelLODTreeLayer> _layer;
            NMLModelLODTree::TextureBinding _binding;
        };
    
        bool isDataAvailable(const NMLModelLODTree* modelLODTree, int nodeId);
        bool loadModelLODTrees(const MapTileList& mapTileList, bool checkOnly);
        bool loadMeshes(const NMLModelLODTree* modelLODTree, int nodeId, bool checkOnly);
        bool loadTextures(const NMLModelLODTree* modelLODTree, int nodeId, bool checkOnly);
        void updateModelLODTrees(const MapTileList& mapTileList, ModelLODTreeMap& modelLODTreeMap);
        void updateMeshes(const NMLModelLODTree* modelLODTree, int nodeId, std::shared_ptr<nmlgl::Model> glModel, MeshMap& meshMap);
        void updateTextures(const NMLModelLODTree* modelLODTree, int nodeId, std::shared_ptr<nmlgl::Model> glModel, TextureMap& textureMap);
        void updateDrawLists(const ViewState& viewState, MeshMap& meshMap, TextureMap& textureMap, NodeDrawDataMap& nodeDrawDataMap);
    
        static const int MODELLODTREE_LOADING_PRIORITY_OFFSET = 1;
        static const int MESH_LOADING_PRIORITY_OFFSET = 0;
        static const int TEXTURE_LOADING_PRIORITY_OFFSET = 0;

        static const int DEFAULT_MODELLODTREE_CACHE_SIZE = 64;
        static const int DEFAULT_MAX_MEMORY_SIZE = 40 * 1024 * 1024;
        static const int DEFAULT_MESH_CACHE_SIZE = 40 * 1024 * 1024;
        static const int DEFAULT_TEXTURE_CACHE_SIZE = 40 * 1024 * 1024;
    
        unsigned int _maxMemorySize;
        float _LODResolutionFactor;
    
        MapTileList _mapTileList;
        ViewState _mapTileListViewState;
        ModelLODTreeMap _modelLODTreeMap;
        ModelLODTreeCache _modelLODTreeCache;
        MeshMap _meshMap;
        MeshCache _meshCache;
        TextureMap _textureMap;
        TextureCache _textureCache;
        NodeDrawDataMap _nodeDrawDataMap;
    
        FetchingTasks _fetchingModelLODTrees;
        FetchingTasks _fetchingMeshes;
        FetchingTasks _fetchingTextures;
        
        std::shared_ptr<CancelableThreadPool> _fetchThreadPool;

        ThreadSafeDirectorPtr<NMLModelLODTreeEventListener> _nmlModelLODTreeEventListener;
    
        std::shared_ptr<NMLModelLODTreeDataSource> _dataSource;
        std::shared_ptr<NMLModelLODTreeRenderer> _renderer;
    };
    
}

#endif

#endif<|MERGE_RESOLUTION|>--- conflicted
+++ resolved
@@ -25,18 +25,15 @@
 
 namespace carto {
     class CullState;
-<<<<<<< HEAD
     class NMLModelLODTreeDrawData;
     class NMLModelLODTreeRenderer;
+    class NMLModelLODTreeEventListener;
 
     namespace nmlgl {
         class Model;
         class Mesh;
         class Texture;
     }
-=======
-    class NMLModelLODTreeEventListener;
->>>>>>> 4922eb7c
     
     /**
      * An advanced layer for 3D models that supports automatic Level of Detail (LOD) calculation based on view.
