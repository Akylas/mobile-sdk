/*
 * Copyright (c) 2016 CartoDB. All rights reserved.
 * Copying and using this code is allowed only according
 * to license terms, as given in https://cartodb.com/terms/
 */

#ifndef _CARTO_VECTORTILELAYER_H_
#define _CARTO_VECTORTILELAYER_H_

#include "core/MapTile.h"
#include "core/MapBounds.h"
#include "components/CancelableTask.h"
#include "components/DirectorPtr.h"
#include "components/Task.h"
#include "layers/TileLayer.h"
#include "vectortiles/VectorTileDecoder.h"

#include <atomic>
#include <memory>
#include <map>

#include <stdext/timed_lru_cache.h>

#include <mapnikvt/ValueConverter.h>

namespace carto {
    class TileDrawData;
    class VectorTileEventListener;
    class VTLabelPlacementWorker;
    namespace vt {
        class Tile;
    }
        
    namespace VectorTileRenderOrder {
        /**
         * Vector tile rendering order.
         */
        enum VectorTileRenderOrder {
            /**
             * No rendering, elements are hidden.
             */
            VECTOR_TILE_RENDER_ORDER_HIDDEN = -1,
            /**
             * Elements are rendered together with the same layer elements.
             * Layers that are on top of the layers are rendered on top this layer.
             */
            VECTOR_TILE_RENDER_ORDER_LAYER = 0,
            /**
             * Elements are rendered on top of all normal layers.
             */
            VECTOR_TILE_RENDER_ORDER_LAST = 1
        };
    }
    
    /**
     * A tile layer where each tile is a bitmap. Should be used together with corresponding data source.
     */
    class VectorTileLayer : public TileLayer {
    public:
        /**
         * Constructs a VectorTileLayer object from a data source and tile decoder.
         * @param dataSource The data source from which this layer loads data.
         * @param decoder The tile decoder that decoder loaded tiles and applies styles.
         */
        VectorTileLayer(const std::shared_ptr<TileDataSource>& dataSource, const std::shared_ptr<VectorTileDecoder>& decoder);
        virtual ~VectorTileLayer();
    
        /**
         * Returns the tile decoder assigned to this layer.
         * @return The tile decoder assigned to this layer.
         */
        virtual std::shared_ptr<VectorTileDecoder> getTileDecoder() const;
        
        /**
         * Returns the tile cache capacity.
         * @return The tile cache capacity in bytes.
         */
        std::size_t getTileCacheCapacity() const;
        /**
         * Sets the vector tile cache capacity. Tile cache is the primary storage for vector data,
         * all tiles contained within the cache are stored as uncompressed vertex buffers and can immediately be
         * drawn to the screen. Setting the cache size too small may cause artifacts, such as disappearing tiles.
         * The more tiles are visible on the screen, the larger this cache should be. 
         * The default is 10MB, which should be enough for most use cases with preloading enabled. If preloading is
         * disabled, the cache size should be reduced by the user to conserve memory.
         * @param capacityInBytes The new tile bitmap cache capacity in bytes.
         */
        void setTileCacheCapacity(std::size_t capacityInBytes);
        
        /**
         * Returns the current display order of the labels.
         * @return The display order of the labels. Default is VECTOR_TILE_RENDER_ORDER_LAYER.
         */
        VectorTileRenderOrder::VectorTileRenderOrder getLabelRenderOrder() const;
        /**
         * Sets the current display order of the labels.
         * @param renderOrder The new display order of the labels.
         */
        void setLabelRenderOrder(VectorTileRenderOrder::VectorTileRenderOrder renderOrder);
    
        /**
         * Returns the current display order of the buildings.
         * @return The display order of the buildigns. Default is VECTOR_TILE_RENDER_ORDER_LAYER.
         */
        VectorTileRenderOrder::VectorTileRenderOrder getBuildingRenderOrder() const;
        /**
         * Sets the current display order of the buildings.
         * @param renderOrder The new display order of the labels.
         */
        void setBuildingRenderOrder(VectorTileRenderOrder::VectorTileRenderOrder renderOrder);

        /**
         * Returns the click radius of vector tile features.
         * Units are screen density independent pixels (DP or DIP).
         * @return The click radius of vector tile features.
         */
        float getClickRadius() const;
        /**
         * Sets the click radius of vector tile features.
         * The click radius is applied as an extra buffer to the vector tile features to make clicking on small features less sensitive.
         * Units are screen density independent pixels (DP or DIP).
         * @param radius The new click radius of vector tile features. The default value is 4.
         */
        void setClickRadius(float radius);

        /**
         * Returns the current relative layer blending speed.
         * @return The current relative layer blending speed. Default is 1.0.
         */
        float getLayerBlendingSpeed() const;
        /**
         * Sets the relative layer blending speed.
         * @param speed The new relative speed value. Default is 1.0. Use zero or negative values to disable blending.
         */
        void setLayerBlendingSpeed(float speed);

        /**
         * Returns the current relative label blending speed.
         * @return The current relative label blending speed. Default is 1.0.
         */
        float getLabelBlendingSpeed() const;
        /**
         * Sets the relative label blending speed.
         * @param speed The new relative speed value. Default is 1.0. Use zero or negative values to disable blending.
         */
        void setLabelBlendingSpeed(float speed);

        /**
         * Returns the renderer layer filter. The filter is given as ECMA regular expression that is applied to qualified layer names.
         * @return The renderer layer filter. Default is empty string, which means no filter is used.
         */
        std::string getRendererLayerFilter() const;
        /**
         * Sets the renderer layer filter. The filter is given as ECMA regular expression that is applied to qualified layer names.
         * If non-empty, then only layers that pass the filter are rendered.
         * @param filter The new renderer layer filter.
         * @throws std::runtime_error If the filter expression is not valid.
         */
        void setRendererLayerFilter(const std::string& filter);

        /**
         * Returns the click handler layer filter. The filter is given as ECMA regular expression that is applied to qualified layer names.
         * @return The click handler layer filter. Default is empty string, which means no filter is used.
         */
        std::string getClickHandlerLayerFilter() const;
        /**
         * Sets the click handler layer filter. The filter is given as ECMA regular expression that is applied to qualified layer names.
         * If non-empty, then only layers that pass the filter are tested when handling clicks.
         * @param filter The new click handler layer filter.
         * @throws std::runtime_error If the filter expression is not valid.
         */
        void setClickHandlerLayerFilter(const std::string& filter);
    
        /**
         * Returns the vector tile event listener.
         * @return The vector tile event listener.
         */
        std::shared_ptr<VectorTileEventListener> getVectorTileEventListener() const;
        /**
         * Sets the vector tile event listener.
         * @param eventListener The vector tile event listener.
         */
        void setVectorTileEventListener(const std::shared_ptr<VectorTileEventListener>& eventListener);
    
    protected:
        friend class VTLabelPlacementWorker;

        virtual long long getTileId(const MapTile& tile) const;
        virtual bool tileExists(long long tileId, bool preloadingCache) const;
        virtual bool tileValid(long long tileId, bool preloadingCache) const;
        virtual bool prefetchTile(long long tileId, bool preloadingTile);
        virtual void fetchTile(long long tileId, const MapTile& mapTile, bool preloadingTile, int priorityDelta);
        virtual void clearTiles(bool preloadingTiles);
        virtual void invalidateTiles(bool preloadingTiles);

        virtual std::shared_ptr<VectorTileDecoder::TileMap> getTileMap(long long tileId) const;
        virtual std::shared_ptr<vt::Tile> getPoleTile(int y) const;

        virtual void calculateDrawData(const MapTile& visTile, const MapTile& closestTile, bool preloadingTile);
        virtual void refreshDrawData(const std::shared_ptr<CullState>& cullState, bool tilesChanged);
    
        virtual int getMinZoom() const;
        virtual int getMaxZoom() const;
        virtual std::vector<long long> getVisibleTileIds() const;
        
        virtual void calculateRayIntersectedElements(const cglib::ray3<double>& ray, const ViewState& viewState, std::vector<RayIntersectedElement>& results) const;
        virtual bool processClick(const ClickInfo& clickInfo, const RayIntersectedElement& intersectedElement, const ViewState& viewState) const;

        virtual void offsetLayerHorizontally(double offset);
        
        virtual bool onDrawFrame(float deltaSeconds, BillboardSorter& billboardSorter, const ViewState& viewState);
        virtual bool onDrawFrame3D(float deltaSeconds, BillboardSorter& billboardSorter, const ViewState& viewState);
        
        virtual std::shared_ptr<Bitmap> getBackgroundBitmap() const;
        virtual std::shared_ptr<Bitmap> getSkyBitmap() const;

        virtual void registerDataSourceListener();
        virtual void unregisterDataSourceListener();

        bool isTileMapsMode() const;
        void setTileMapsMode(bool enabled);

        template <typename T>
<<<<<<< HEAD
        std::optional<T> readDecoderParameter(const std::string& paramName) {
=======
        std::optional<T> readDecoderParameter(const std::string& paramName) const {
>>>>>>> 3efe9b60
            std::shared_ptr<const std::map<std::string, mvt::NutiParameter> > parameters = _tileDecoder->getNutiParameters();
            auto paramIt = parameters->find(paramName);
            if (paramIt != parameters->end()) {
                return std::optional<T>(mvt::ValueConverter<T>::convert(paramIt->second.getDefaultValue()));
            }
            return std::optional<T>();
        }
    
    private:    
        class TileDecoderListener : public VectorTileDecoder::OnChangeListener {
        public:
            explicit TileDecoderListener(const std::shared_ptr<VectorTileLayer>& layer);
            
            virtual void onDecoderChanged();
    
        private:
            std::weak_ptr<VectorTileLayer> _layer;
        };
    
        class FetchTask : public TileLayer::FetchTaskBase {
        public:
            FetchTask(const std::shared_ptr<VectorTileLayer>& layer, long long tileId, const MapTile& tile, bool preloadingTile);
            
        protected:
            virtual bool loadTile(const std::shared_ptr<TileLayer>& tileLayer);
        };
        
        class TileInfo {
        public:
            TileInfo() : _tileBounds(), _tileData(), _tileMap() { }
            TileInfo(const MapBounds& tileBounds, const std::shared_ptr<BinaryData>& tileData, const std::shared_ptr<VectorTileDecoder::TileMap>& tileMap) : _tileBounds(tileBounds), _tileData(tileData), _tileMap(tileMap) { }

            const MapBounds& getTileBounds() const { return _tileBounds; }
            const std::shared_ptr<BinaryData>& getTileData() const { return _tileData; }
            const std::shared_ptr<VectorTileDecoder::TileMap>& getTileMap() const { return _tileMap; }

            std::size_t getSize() const;

        private:
            MapBounds _tileBounds;
            std::shared_ptr<BinaryData> _tileData;
            std::shared_ptr<VectorTileDecoder::TileMap> _tileMap;
        };

        static const int BACKGROUND_BLOCK_SIZE;
        static const int BACKGROUND_BLOCK_COUNT;

        static const int DEFAULT_CULL_DELAY;

        static const unsigned int EXTRA_TILE_FOOTPRINT;
        static const unsigned int DEFAULT_VISIBLE_CACHE_SIZE;
        static const unsigned int DEFAULT_PRELOADING_CACHE_SIZE;
        
        ThreadSafeDirectorPtr<VectorTileEventListener> _vectorTileEventListener;

        std::atomic<VectorTileRenderOrder::VectorTileRenderOrder> _labelRenderOrder;
        std::atomic<VectorTileRenderOrder::VectorTileRenderOrder> _buildingRenderOrder;
        std::atomic<float> _clickRadius;
        std::atomic<float> _layerBlendingSpeed;
        std::atomic<float> _labelBlendingSpeed;
        std::string _rendererLayerFilter;
        std::string _clickHandlerLayerFilter;

        std::atomic<bool> _tileMapsMode;
    
        const std::shared_ptr<VectorTileDecoder> _tileDecoder;
        std::shared_ptr<TileDecoderListener> _tileDecoderListener;

        mutable Color _backgroundColor;
        mutable std::shared_ptr<Bitmap> _backgroundBitmap;
        mutable Color _skyColor;
        mutable Color _skyGroundColor;
        mutable std::shared_ptr<Bitmap> _skyBitmap;
        mutable std::shared_ptr<vt::Tile> _poleTiles[2];

        std::vector<long long> _visibleTileIds;
        std::vector<std::shared_ptr<TileDrawData> > _tempDrawDatas;

        cache::timed_lru_cache<long long, TileInfo> _visibleCache;
        cache::timed_lru_cache<long long, TileInfo> _preloadingCache;
    };
    
}

#endif<|MERGE_RESOLUTION|>--- conflicted
+++ resolved
@@ -221,11 +221,7 @@
         void setTileMapsMode(bool enabled);
 
         template <typename T>
-<<<<<<< HEAD
-        std::optional<T> readDecoderParameter(const std::string& paramName) {
-=======
         std::optional<T> readDecoderParameter(const std::string& paramName) const {
->>>>>>> 3efe9b60
             std::shared_ptr<const std::map<std::string, mvt::NutiParameter> > parameters = _tileDecoder->getNutiParameters();
             auto paramIt = parameters->find(paramName);
             if (paramIt != parameters->end()) {
