--- conflicted
+++ resolved
@@ -187,25 +187,14 @@
         _drawDataBuffer.clear();
         std::shared_ptr<Bitmap> prevBitmap;
         for (const std::shared_ptr<BillboardDrawData>& drawData : billboardDrawDatas) {
-<<<<<<< HEAD
-            const Bitmap* bitmap = drawData->getBitmap().get();
-            if (!bitmap) {
-                continue;
-            }
-    
-            if (prevBitmap && (prevBitmap != bitmap)) {
-                drawBatch(opacity, styleCache, viewState);
-                _drawDataBuffer.clear();
-=======
             if (std::shared_ptr<Bitmap> bitmap = drawData->getBitmap()) {
                 if (prevBitmap && prevBitmap != bitmap) {
-                    drawBatch(styleCache, viewState);
+                    drawBatch(opacity, styleCache, viewState);
                     _drawDataBuffer.clear();
                 }
         
                 _drawDataBuffer.push_back(std::move(drawData));
                 prevBitmap = bitmap;
->>>>>>> 376235df
             }
         }
     
