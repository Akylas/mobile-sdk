#include "Polygon3DRenderer.h"
#include "components/Options.h"
#include "drawdatas/Polygon3DDrawData.h"
#include "layers/VectorLayer.h"
#include "graphics/Bitmap.h"
#include "graphics/Shader.h"
#include "graphics/ShaderManager.h"
#include "graphics/TextureManager.h"
#include "graphics/ViewState.h"
#include "graphics/utils/GLContext.h"
#include "projections/ProjectionSurface.h"
#include "renderers/components/RayIntersectedElement.h"
#include "utils/Const.h"
#include "utils/Log.h"
#include "vectorelements/Polygon3D.h"

#include <limits>

#include <cglib/mat.h>

namespace carto {

    Polygon3DRenderer::Polygon3DRenderer() :
        _elements(),
        _tempElements(),
        _drawDataBuffer(),
        _colorBuf(),
        _attribBuf(),
        _coordBuf(),
        _normalBuf(),
        _shader(),
        _a_color(0),
        _a_attrib(0),
        _a_coord(0),
        _a_normal(0),
        _u_ambientColor(0),
        _u_lightColor(0),
        _u_lightDir(0),
        _u_mvpMat(0),
        _options(),
        _mutex()
    {
    }
    
    Polygon3DRenderer::~Polygon3DRenderer() {
    }
        
    void Polygon3DRenderer::setOptions(const std::weak_ptr<Options>& options) {
        _options = options;
    }
    
    void Polygon3DRenderer::offsetLayerHorizontally(double offset) {
        // Offset current draw data batch horizontally by the required amount
        std::lock_guard<std::mutex> lock(_mutex);
    
        for (const std::shared_ptr<Polygon3D>& element : _elements) {
            element->getDrawData()->offsetHorizontally(offset);
        }
    }
    
    void Polygon3DRenderer::onSurfaceCreated(const std::shared_ptr<ShaderManager>& shaderManager, const std::shared_ptr<TextureManager>& textureManager) {
        static ShaderSource shaderSource("polygon3d", &POLYGON3D_VERTEX_SHADER, &POLYGON3D_FRAGMENT_SHADER);

        _shader = shaderManager->createShader(shaderSource);

        // Get shader variables locations
        glUseProgram(_shader->getProgId());
        _a_color = _shader->getAttribLoc("a_color");
        _a_attrib = _shader->getAttribLoc("a_attrib");
        _a_coord = _shader->getAttribLoc("a_coord");
        _a_normal = _shader->getAttribLoc("a_normal");
        _u_ambientColor = _shader->getUniformLoc("u_ambientColor");
        _u_lightColor = _shader->getUniformLoc("u_lightColor");
        _u_lightDir = _shader->getUniformLoc("u_lightDir");
        _u_mvpMat = _shader->getUniformLoc("u_mvpMat");

        // Drop elements
        std::vector<std::shared_ptr<Polygon3D>> elements;
        {
            std::lock_guard<std::mutex> lock(_mutex);
            std::swap(elements, _elements);
        }
        for (const std::shared_ptr<Polygon3D>& element : elements) {
            element->setDrawData(std::shared_ptr<Polygon3DDrawData>());
        }
    }
    
    void Polygon3DRenderer::onDrawFrame(float deltaSeconds, const ViewState& viewState) {
        std::lock_guard<std::mutex> lock(_mutex);
        
        // Check if options are available
        std::shared_ptr<Options> options = _options.lock();
        if (!options) {
            return;
        }

        if (_elements.empty()) {
            // Early return, to avoid calling glUseProgram etc.
            return;
        }
        
        // Enable depth test
        glDepthMask(GL_TRUE);
    
        // Prepare for drawing
        glUseProgram(_shader->getProgId());
        // Colors, coords, normals
        glEnableVertexAttribArray(_a_color);
        glEnableVertexAttribArray(_a_attrib);
        glEnableVertexAttribArray(_a_coord);
        glEnableVertexAttribArray(_a_normal);
        // Ambient light color
        const Color& ambientLightColor = options->getAmbientLightColor();
        glUniform4f(_u_ambientColor, ambientLightColor.getR() / 255.0f, ambientLightColor.getG() / 255.0f,
                    ambientLightColor.getB() / 255.0f, ambientLightColor.getA() / 255.0f);
        // Main light color
        const Color& mainLightColor = options->getMainLightColor();
        glUniform4f(_u_lightColor, mainLightColor.getR() / 255.0f, mainLightColor.getG() / 255.0f,
                    mainLightColor.getB() / 255.0f, mainLightColor.getA() / 255.0f);
        // Main light direction
        cglib::vec3<float> mainLightDir = cglib::vec3<float>::convert(cglib::unit(viewState.getProjectionSurface()->calculateVector(MapPos(0, 0), options->getMainLightDirection())));
        glUniform3fv(_u_lightDir, 1, mainLightDir.data());
        // Matrix
        const cglib::mat4x4<float>& mvpMat = viewState.getRTEModelviewProjectionMat();
        glUniformMatrix4fv(_u_mvpMat, 1, GL_FALSE, mvpMat.data());
    
        // Draw
        _drawDataBuffer.clear();
        for (const std::shared_ptr<Polygon3D>& element : _elements) {
            std::shared_ptr<Polygon3DDrawData> drawData = element->getDrawData();
            _drawDataBuffer.push_back(std::move(drawData));
        }
        drawBatch(viewState);
        
        // Disable depth test
        glDepthMask(GL_FALSE);
    
        // Disable bound arrays
        glDisableVertexAttribArray(_a_color);
        glDisableVertexAttribArray(_a_attrib);
        glDisableVertexAttribArray(_a_coord);
        glDisableVertexAttribArray(_a_normal);
    
        GLContext::CheckGLError("Polygon3DRenderer::onDrawFrame");
    }
    
    void Polygon3DRenderer::onSurfaceDestroyed() {
        _shader.reset();
    }
    
    void Polygon3DRenderer::addElement(const std::shared_ptr<Polygon3D>& element) {
        if (element->getDrawData()) {
            _tempElements.push_back(element);
        }
    }
    
    void Polygon3DRenderer::refreshElements() {
        std::lock_guard<std::mutex> lock(_mutex);
        _elements.clear();
        _elements.swap(_tempElements);
    }
        
    void Polygon3DRenderer::updateElement(const std::shared_ptr<Polygon3D>& element) {
        std::lock_guard<std::mutex> lock(_mutex);
        if (std::find(_elements.begin(), _elements.end(), element) == _elements.end()) {
            if (element->getDrawData()) {
                _elements.push_back(element);
            }
        }
    }
    
    void Polygon3DRenderer::removeElement(const std::shared_ptr<Polygon3D>& element) {
        std::lock_guard<std::mutex> lock(_mutex);
        _elements.erase(std::remove(_elements.begin(), _elements.end(), element), _elements.end());
    }
    
    void Polygon3DRenderer::calculateRayIntersectedElements(const std::shared_ptr<VectorLayer>& layer, const cglib::ray3<double>& ray, const ViewState& viewState, std::vector<RayIntersectedElement>& results) const {
        std::lock_guard<std::mutex> lock(_mutex);
    
        for (const std::shared_ptr<Polygon3D>& element : _elements) {
            const Polygon3DDrawData& drawData = *element->getDrawData();
    
            // Bounding box check
            if (!cglib::intersect_bbox(drawData.getBoundingBox(), ray)) {
                continue;
            }
    
            // Test triangles
            double closestT = std::numeric_limits<double>::infinity();
            const std::vector<cglib::vec3<double> >& coords = drawData.getCoords();
            for (std::size_t i = 0; i < coords.size(); i += 3) {
                double t = 0;
                if (cglib::intersect_triangle(coords[i + 0], coords[i + 1], coords[i + 2], ray, &t)) {
<<<<<<< HEAD
                    results.push_back(RayIntersectedElement(std::static_pointer_cast<VectorElement>(element), layer, ray(t), ray(t), true));
                    break;
=======
                    closestT = std::min(closestT, t);
>>>>>>> a72640ad
                }
            }
            if (std::isfinite(closestT)) {
                int priority = static_cast<int>(results.size());
                results.push_back(RayIntersectedElement(std::static_pointer_cast<VectorElement>(element), layer, ray(closestT), ray(closestT), priority, true));
            }
        }
    }
    
    void Polygon3DRenderer::BuildAndDrawBuffers(GLuint a_color,
                                                GLuint a_attrib,
                                                GLuint a_coord,
                                                GLuint a_normal,
                                                std::vector<unsigned char>& colorBuf,
                                                std::vector<unsigned char>& attribBuf,
                                                std::vector<float>& coordBuf,
                                                std::vector<float>& normalBuf,
                                                std::vector<std::shared_ptr<Polygon3DDrawData> >& drawDataBuffer,
                                                const ViewState& viewState)
    {
        // Calculate buffer size
        std::size_t totalCoordCount = 0;
        for (const std::shared_ptr<Polygon3DDrawData>& drawData : drawDataBuffer) {
            totalCoordCount += drawData->getCoords().size();
        }
    
        // Resize the buffers, if necessary
        if (colorBuf.size() < totalCoordCount * 4) {
            colorBuf.resize(std::min(totalCoordCount * 4, GLContext::MAX_VERTEXBUFFER_SIZE * 4));
            attribBuf.resize(std::min(totalCoordCount * 1, GLContext::MAX_VERTEXBUFFER_SIZE * 1));
            coordBuf.resize(std::min(totalCoordCount * 3, GLContext::MAX_VERTEXBUFFER_SIZE * 3));
            normalBuf.resize(std::min(totalCoordCount * 3, GLContext::MAX_VERTEXBUFFER_SIZE * 3));
        }
    
        // View state specific data
        cglib::vec3<double> cameraPos = viewState.getCameraPos();
        std::size_t coordIndex = 0;
        for (std::size_t i = 0; i < drawDataBuffer.size(); i++) {
            const std::shared_ptr<Polygon3DDrawData>& drawData = drawDataBuffer[i];
            
            const std::vector<cglib::vec3<double> >& coords = drawData->getCoords();
            if (coords.size() > GLContext::MAX_VERTEXBUFFER_SIZE) {
                Log::Error("Polygon3DRenderer::BuildAndDrawBuffers: Maximum buffer size exceeded, 3d polygon can't be drawn");
                continue;
            }
    
            // Check for possible overflow in the buffers
            if (coordIndex + coords.size() > GLContext::MAX_VERTEXBUFFER_SIZE) {
                // If it doesn't fit, stop and draw the buffers
                glVertexAttribPointer(a_color, 4, GL_UNSIGNED_BYTE, GL_TRUE, 0, colorBuf.data());
                glVertexAttribPointer(a_attrib, 1, GL_UNSIGNED_BYTE, GL_FALSE, 0, attribBuf.data());
                glVertexAttribPointer(a_coord, 3, GL_FLOAT, GL_FALSE, 0, coordBuf.data());
                glVertexAttribPointer(a_normal, 3, GL_FLOAT, GL_FALSE, 0, normalBuf.data());
                glDrawArrays(GL_TRIANGLES, 0, coordIndex);
                // Start filling buffers from the beginning
                coordIndex = 0;
            }
    
            // Coords and colors
            const Color& color = drawData->getColor();
            const Color& sideColor = drawData->getSideColor();
            const std::vector<cglib::vec3<float> >& normals = drawData->getNormals();
            const std::vector<unsigned char>& attribs = drawData->getAttribs();
            std::vector<cglib::vec3<double> >::const_iterator cit = coords.begin();
            std::vector<cglib::vec3<float> >::const_iterator nit = normals.begin();
            std::vector<unsigned char>::const_iterator ait = attribs.begin();
            for (; cit != coords.end() && nit != normals.end(); ++cit, ++nit, ait++) {
                if (*ait) {
                    colorBuf[coordIndex * 4 + 0] = color.getR();
                    colorBuf[coordIndex * 4 + 1] = color.getG();
                    colorBuf[coordIndex * 4 + 2] = color.getB();
                    colorBuf[coordIndex * 4 + 3] = color.getA();
                    attribBuf[coordIndex] = 1;
                } else {
                    colorBuf[coordIndex * 4 + 0] = sideColor.getR();
                    colorBuf[coordIndex * 4 + 1] = sideColor.getG();
                    colorBuf[coordIndex * 4 + 2] = sideColor.getB();
                    colorBuf[coordIndex * 4 + 3] = sideColor.getA();
                    attribBuf[coordIndex] = 0;
                }

                const cglib::vec3<double>& coord = *cit;
                coordBuf[coordIndex * 3 + 0] = static_cast<float>(coord(0) - cameraPos(0));
                coordBuf[coordIndex * 3 + 1] = static_cast<float>(coord(1) - cameraPos(1));
                coordBuf[coordIndex * 3 + 2] = static_cast<float>(coord(2) - cameraPos(2));
                
                const cglib::vec3<float>& normal = *nit;
                normalBuf[coordIndex * 3 + 0] = normal(0);
                normalBuf[coordIndex * 3 + 1] = normal(1);
                normalBuf[coordIndex * 3 + 2] = normal(2);

                coordIndex++;
            }
        }
    
        // Draw the buffers
        if (coordIndex > 0) {
            glVertexAttribPointer(a_color, 4, GL_UNSIGNED_BYTE, GL_TRUE, 0, colorBuf.data());
            glVertexAttribPointer(a_attrib, 1, GL_UNSIGNED_BYTE, GL_FALSE, 0, attribBuf.data());
            glVertexAttribPointer(a_coord, 3, GL_FLOAT, GL_FALSE, 0, coordBuf.data());
            glVertexAttribPointer(a_normal, 3, GL_FLOAT, GL_FALSE, 0, normalBuf.data());
            glDrawArrays(GL_TRIANGLES, 0, coordIndex);
        }
    }
        
    void Polygon3DRenderer::drawBatch(const ViewState& viewState) {
        // Draw the draw datas, multiple passes may be necessary
        BuildAndDrawBuffers(_a_color, _a_attrib, _a_coord, _a_normal, _colorBuf, _attribBuf, _coordBuf, _normalBuf, _drawDataBuffer, viewState);
    }

    const std::string Polygon3DRenderer::POLYGON3D_VERTEX_SHADER = R"GLSL(
        #version 100
        attribute vec4 a_color;
        attribute vec4 a_coord;
        attribute float a_attrib;
        attribute vec3 a_normal;
        uniform vec4 u_ambientColor;
        uniform vec4 u_lightColor;
        uniform vec3 u_lightDir;
        uniform mat4 u_mvpMat;
        varying vec4 v_color;
        void main() {
            float dotProduct = max(0.0, dot(a_normal, u_lightDir));
            vec3 lighting = vec3(a_attrib, a_attrib, a_attrib) + (u_ambientColor.rgb + u_lightColor.rgb * dotProduct) * (1.0 - a_attrib);
            v_color = a_color * vec4(lighting, 1.0);
            gl_Position = u_mvpMat * a_coord;
        }
    )GLSL";

    const std::string Polygon3DRenderer::POLYGON3D_FRAGMENT_SHADER = R"GLSL(
        #version 100
        precision mediump float;
        varying lowp vec4 v_color;
        void main() {
            vec4 color = v_color;
            if (color.a == 0.0) {
                discard;
            }
            gl_FragColor = color;
        }
    )GLSL";
}<|MERGE_RESOLUTION|>--- conflicted
+++ resolved
@@ -191,17 +191,11 @@
             for (std::size_t i = 0; i < coords.size(); i += 3) {
                 double t = 0;
                 if (cglib::intersect_triangle(coords[i + 0], coords[i + 1], coords[i + 2], ray, &t)) {
-<<<<<<< HEAD
-                    results.push_back(RayIntersectedElement(std::static_pointer_cast<VectorElement>(element), layer, ray(t), ray(t), true));
-                    break;
-=======
                     closestT = std::min(closestT, t);
->>>>>>> a72640ad
                 }
             }
             if (std::isfinite(closestT)) {
-                int priority = static_cast<int>(results.size());
-                results.push_back(RayIntersectedElement(std::static_pointer_cast<VectorElement>(element), layer, ray(closestT), ray(closestT), priority, true));
+                results.push_back(RayIntersectedElement(std::static_pointer_cast<VectorElement>(element), layer, ray(closestT), ray(closestT), true));
             }
         }
     }
