#include "TileRenderer.h"
#include "components/Options.h"
#include "components/ThreadWorker.h"
#include "graphics/ViewState.h"
#include "projections/ProjectionSurface.h"
#include "projections/PlanarProjectionSurface.h"
#include "renderers/MapRenderer.h"
#include "renderers/drawdatas/TileDrawData.h"
#include "renderers/utils/GLResourceManager.h"
#include "renderers/utils/VTRenderer.h"
#include "utils/Log.h"
#include "utils/Const.h"

#include <vt/Label.h>
#include <vt/LabelCuller.h>
#include <vt/TileTransformer.h>
#include <vt/GLExtensions.h>

#include <cglib/mat.h>

namespace carto {
    
    TileRenderer::TileRenderer() :
            _mapRenderer(),
            _options(),
            _tileTransformer(),
            _vtRenderer(),
            _interactionMode(false),
            _subTileBlending(true),
            _labelOrder(0),
            _buildingOrder(1),
            _rasterFilterMode(vt::RasterFilterMode::BILINEAR),
            _normalMapLightingShader(LIGHTING_SHADER_NORMALMAP),
            _normalMapShadowColor(0, 0, 0, 255),
            _normalMapAccentColor(0, 0, 0, 255),
            _normalMapHighlightColor(255, 255, 255, 255),
            _horizontalLayerOffset(0),
            _viewDir(0, 0, 0),
            _mainLightDir(0, 0, 0),
            _normalLightDir(0, 0, 0),
            _normalIlluminationMapRotationEnabled(false),
            _normalIlluminationDirection(0,0,0),
            _mapRotation(0),
            _tiles(),
            _mutex()
    {
    }
    
    TileRenderer::~TileRenderer() {
    }
    
    void TileRenderer::setComponents(const std::weak_ptr<Options>& options, const std::weak_ptr<MapRenderer>& mapRenderer) {
        std::lock_guard<std::mutex> lock(_mutex);
        _options = options;
        _mapRenderer = mapRenderer;
        _vtRenderer.reset();
    }

    std::shared_ptr<vt::TileTransformer> TileRenderer::getTileTransformer() const {
        std::lock_guard<std::mutex> lock(_mutex);
        return _tileTransformer;
    }

    void TileRenderer::setTileTransformer(const std::shared_ptr<vt::TileTransformer>& tileTransformer) {
        std::lock_guard<std::mutex> lock(_mutex);
        if (_tileTransformer != tileTransformer) {
            _vtRenderer.reset();
        }
        _tileTransformer = tileTransformer;
    }
    
    void TileRenderer::setInteractionMode(bool enabled) {
        std::lock_guard<std::mutex> lock(_mutex);
        _interactionMode = enabled;
    }
    
    void TileRenderer::setSubTileBlending(bool enabled) {
        std::lock_guard<std::mutex> lock(_mutex);
        _subTileBlending = enabled;
    }

    void TileRenderer::setLabelOrder(int order) {
        std::lock_guard<std::mutex> lock(_mutex);
        _labelOrder = order;
    }
    
    void TileRenderer::setBuildingOrder(int order) {
        std::lock_guard<std::mutex> lock(_mutex);
        _buildingOrder = order;
    }

    void TileRenderer::setRasterFilterMode(vt::RasterFilterMode filterMode) {
        std::lock_guard<std::mutex> lock(_mutex);
        _rasterFilterMode = filterMode;
    }

    void TileRenderer::setNormalMapShadowColor(const Color& color) {
        std::lock_guard<std::mutex> lock(_mutex);
        _normalMapShadowColor = color;
    }

    void TileRenderer::setNormalMapHighlightColor(const Color& color) {
        std::lock_guard<std::mutex> lock(_mutex);
        _normalMapHighlightColor = color;
    }
    void TileRenderer::setNormalMapAccentColor(const Color& color) {
        std::lock_guard<std::mutex> lock(_mutex);
        _normalMapAccentColor = color;
    }
    void TileRenderer::setNormalMapLightingShader(const std::string& shader) {
        std::lock_guard<std::mutex> lock(_mutex);
        std::string newValue = shader;
        if (newValue.length() == 0) {
            newValue = LIGHTING_SHADER_NORMALMAP;
        }
        if (newValue != _normalMapLightingShader) {
            _normalMapLightingShader = newValue;
            _vtRenderer.reset();
        }
    }
    void TileRenderer::setNormalIlluminationDirection(MapVec direction) {
        std::lock_guard<std::mutex> lock(_mutex);
        _normalIlluminationDirection = direction;
    }

    void TileRenderer::setNormalIlluminationMapRotationEnabled(bool enabled) {
        std::lock_guard<std::mutex> lock(_mutex);
        _normalIlluminationMapRotationEnabled = enabled;
    }

    void TileRenderer::offsetLayerHorizontally(double offset) {
        std::lock_guard<std::mutex> lock(_mutex);
        _horizontalLayerOffset += offset;
    }
    
    bool TileRenderer::onDrawFrame(float deltaSeconds, const ViewState& viewState) {
        std::lock_guard<std::mutex> lock(_mutex);
        
        if (!initializeRenderer()) {
            return false;
        }
        std::shared_ptr<vt::GLTileRenderer> tileRenderer = _vtRenderer->getTileRenderer();
        if (!tileRenderer) {
            return false;
        }

        cglib::mat4x4<double> modelViewMat = viewState.getModelviewMat() * cglib::translate4_matrix(cglib::vec3<double>(_horizontalLayerOffset, 0, 0));
        tileRenderer->setViewState(vt::ViewState(viewState.getProjectionMat(), modelViewMat, viewState.getZoom(), viewState.getAspectRatio(), viewState.getNormalizedResolution()));
        tileRenderer->setInteractionMode(_interactionMode);
        tileRenderer->setSubTileBlending(_subTileBlending);
        tileRenderer->setRasterFilterMode(_rasterFilterMode);


        _mapRotation = viewState.getRotation();
        _viewDir = cglib::unit(viewState.getFocusPosNormal());
        if (auto options = _options.lock()) {
            MapPos internalFocusPos = viewState.getProjectionSurface()->calculateMapPos(viewState.getFocusPos());
            _mainLightDir = cglib::vec3<float>::convert(cglib::unit(viewState.getProjectionSurface()->calculateVector(internalFocusPos, options->getMainLightDirection())));
            MapVec normalIlluminationDir = options->getMainLightDirection();
            if (_normalIlluminationDirection != MapVec(0,0,0)) {
                normalIlluminationDir = _normalIlluminationDirection;
            }
            if (_normalIlluminationMapRotationEnabled) {
                double y = normalIlluminationDir.getY();
                double x = normalIlluminationDir.getX();
                double azimuthal = ((x > 0) ? acos(y) : -acos(y)) * Const::RAD_TO_DEG - _mapRotation;
                double sin = std::sin(azimuthal * Const::DEG_TO_RAD);
                double cos = std::cos(azimuthal * Const::DEG_TO_RAD);
                normalIlluminationDir = MapVec(sin, cos, normalIlluminationDir.getZ());
            }

            _normalLightDir = cglib::vec3<float>::convert(cglib::unit(viewState.getProjectionSurface()->calculateVector(internalFocusPos, normalIlluminationDir)));
        }

        tileRenderer->startFrame(deltaSeconds * 3);

        bool refresh = false;
        refresh = tileRenderer->renderGeometry2D() || refresh;
        if (_labelOrder == 0) {
            refresh = tileRenderer->renderLabels(true, false) || refresh;
        }
        if (_buildingOrder == 0) {
            refresh = tileRenderer->renderGeometry3D() || refresh;
        }
        if (_labelOrder == 0) {
            refresh = tileRenderer->renderLabels(false, true) || refresh;
        }
    
        // Reset GL state to the expected state
        glEnable(GL_CULL_FACE);
        glCullFace(GL_BACK);
        glEnable(GL_DEPTH_TEST);
        glDepthMask(GL_FALSE);

        GLContext::CheckGLError("TileRenderer::onDrawFrame");
        return refresh;
    }
    
    bool TileRenderer::onDrawFrame3D(float deltaSeconds, const ViewState& viewState) {
        std::lock_guard<std::mutex> lock(_mutex);
        
        if (!_vtRenderer) {
            return false;
        }
        std::shared_ptr<vt::GLTileRenderer> tileRenderer = _vtRenderer->getTileRenderer();
        if (!tileRenderer) {
            return false;
        }

        bool refresh = false;
        if (_labelOrder == 1) {
            refresh = tileRenderer->renderLabels(true, false) || refresh;
        }
        if (_buildingOrder == 1) {
            refresh = tileRenderer->renderGeometry3D() || refresh;
        }
        if (_labelOrder == 1) {
            refresh = tileRenderer->renderLabels(false, true) || refresh;
        }

        tileRenderer->endFrame();

        // Reset GL state to the expected state
        glEnable(GL_CULL_FACE);
        glCullFace(GL_BACK);
        glEnable(GL_DEPTH_TEST);
        glDepthMask(GL_FALSE);

        GLContext::CheckGLError("TileRenderer::onDrawFrame3D");
        return refresh;
    }
    
    bool TileRenderer::cullLabels(vt::LabelCuller& culler, const ViewState& viewState) {
        std::shared_ptr<vt::GLTileRenderer> tileRenderer;
        cglib::mat4x4<double> modelViewMat;
        {
            std::lock_guard<std::mutex> lock(_mutex);

            if (_vtRenderer) {
                tileRenderer = _vtRenderer->getTileRenderer();
            }
            modelViewMat = viewState.getModelviewMat() * cglib::translate4_matrix(cglib::vec3<double>(_horizontalLayerOffset, 0, 0));
        }

        if (!tileRenderer) {
            return false;
        }
        culler.setViewState(vt::ViewState(viewState.getProjectionMat(), modelViewMat, viewState.getZoom(), viewState.getAspectRatio(), viewState.getNormalizedResolution()));
        tileRenderer->cullLabels(culler);
        return true;
    }
    
    bool TileRenderer::refreshTiles(const std::vector<std::shared_ptr<TileDrawData> >& drawDatas) {
        std::lock_guard<std::mutex> lock(_mutex);

        std::map<vt::TileId, std::shared_ptr<const vt::Tile> > tiles;
        for (const std::shared_ptr<TileDrawData>& drawData : drawDatas) {
            tiles[drawData->getVTTileId()] = drawData->getVTTile();
        }

        bool changed = (tiles != _tiles) || (_horizontalLayerOffset != 0);
        if (!changed) {
            return false;
        }

        if (_vtRenderer) {
            if (std::shared_ptr<vt::GLTileRenderer> tileRenderer = _vtRenderer->getTileRenderer()) {
                tileRenderer->setVisibleTiles(tiles, _horizontalLayerOffset == 0);
            }
        }
        _tiles = std::move(tiles);
        _horizontalLayerOffset = 0;
        return true;
    }

    void TileRenderer::calculateRayIntersectedElements(const cglib::ray3<double>& ray, const ViewState& viewState, float radius, std::vector<vt::GLTileRenderer::GeometryIntersectionInfo>& results) const {
        std::lock_guard<std::mutex> lock(_mutex);

        if (!_vtRenderer) {
            return;
        }
        std::shared_ptr<vt::GLTileRenderer> tileRenderer = _vtRenderer->getTileRenderer();
        if (!tileRenderer) {
            return;
        }

        std::vector<cglib::ray3<double> > rays = { ray };
        tileRenderer->findGeometryIntersections(rays, radius, radius, true, false, results);
        if (_labelOrder == 0) {
            tileRenderer->findLabelIntersections(rays, radius, true, false, results);
        }
        if (_buildingOrder == 0) {
            tileRenderer->findGeometryIntersections(rays, radius, radius, false, true, results);
        }
        if (_labelOrder == 0) {
            tileRenderer->findLabelIntersections(rays, radius, false, true, results);
        }
    }
        
    void TileRenderer::calculateRayIntersectedElements3D(const cglib::ray3<double>& ray, const ViewState& viewState, float radius, std::vector<vt::GLTileRenderer::GeometryIntersectionInfo>& results) const {
        std::lock_guard<std::mutex> lock(_mutex);

        if (!_vtRenderer) {
            return;
        }
        std::shared_ptr<vt::GLTileRenderer> tileRenderer = _vtRenderer->getTileRenderer();
        if (!tileRenderer) {
            return;
        }

        std::vector<cglib::ray3<double> > rays = { ray };
        if (_labelOrder == 1) {
            tileRenderer->findLabelIntersections(rays, radius, true, false, results);
        }
        if (_buildingOrder == 1) {
            tileRenderer->findGeometryIntersections(rays, radius, radius, false, true, results);
        }
        if (_labelOrder == 1) {
            tileRenderer->findLabelIntersections(rays, radius, false, true, results);
        }
    }

    void TileRenderer::calculateRayIntersectedBitmaps(const cglib::ray3<double>& ray, const ViewState& viewState, std::vector<vt::GLTileRenderer::BitmapIntersectionInfo>& results) const {
        std::lock_guard<std::mutex> lock(_mutex);

        if (!_vtRenderer) {
            return;
        }
        std::shared_ptr<vt::GLTileRenderer> tileRenderer = _vtRenderer->getTileRenderer();
        if (!tileRenderer) {
            return;
        }

        std::vector<cglib::ray3<double> > rays = { ray };
        tileRenderer->findBitmapIntersections(rays, results);
    }

    bool TileRenderer::initializeRenderer() {
        if (_vtRenderer && _vtRenderer->isValid()) {
            return true;
        }

        std::shared_ptr<MapRenderer> mapRenderer = _mapRenderer.lock();
        if (!mapRenderer) {
            return false; // safety check, should never happen
        }

        Log::Debug("TileRenderer: Initializing renderer");
        _vtRenderer = mapRenderer->getGLResourceManager()->create<VTRenderer>(_tileTransformer);

        if (std::shared_ptr<vt::GLTileRenderer> tileRenderer = _vtRenderer->getTileRenderer()) {
            tileRenderer->setVisibleTiles(_tiles, _horizontalLayerOffset == 0);

            if (!std::dynamic_pointer_cast<PlanarProjectionSurface>(mapRenderer->getProjectionSurface())) {
                vt::GLTileRenderer::LightingShader lightingShader2D(true, LIGHTING_SHADER_2D, [this](GLuint shaderProgram, const vt::ViewState& viewState) {
                    glUniform3fv(glGetUniformLocation(shaderProgram, "u_viewDir"), 1, _viewDir.data());
                });
                tileRenderer->setLightingShader2D(lightingShader2D);
            }

            vt::GLTileRenderer::LightingShader lightingShader3D(true, LIGHTING_SHADER_3D, [this](GLuint shaderProgram, const vt::ViewState& viewState) {
                if (auto options = _options.lock()) {
                    const Color& ambientLightColor = options->getAmbientLightColor();
                    glUniform4f(glGetUniformLocation(shaderProgram, "u_ambientColor"), ambientLightColor.getR() / 255.0f, ambientLightColor.getG() / 255.0f, ambientLightColor.getB() / 255.0f, ambientLightColor.getA() / 255.0f);
                    const Color& mainLightColor = options->getMainLightColor();
                    glUniform4f(glGetUniformLocation(shaderProgram, "u_lightColor"), mainLightColor.getR() / 255.0f, mainLightColor.getG() / 255.0f, mainLightColor.getB() / 255.0f, mainLightColor.getA() / 255.0f);
                    glUniform3fv(glGetUniformLocation(shaderProgram, "u_lightDir"), 1, _mainLightDir.data());
                    glUniform3fv(glGetUniformLocation(shaderProgram, "u_viewDir"), 1, _viewDir.data());
                }
            });
            tileRenderer->setLightingShader3D(lightingShader3D);

<<<<<<< HEAD
            vt::GLTileRenderer::LightingShader lightingShaderNormalMap(false, _normalMapLightingShader, [this](GLuint shaderProgram, const vt::ViewState& viewState) {
                    float shadowAlpha = _normalMapShadowColor.getA() / 255.0f;
                    glUniform4f(glGetUniformLocation(shaderProgram, "u_shadowColor"), _normalMapShadowColor.getR() * shadowAlpha / 255.0f, _normalMapShadowColor.getG() * shadowAlpha / 255.0f, _normalMapShadowColor.getB() * shadowAlpha / 255.0f,  shadowAlpha);
                    float accentAlpha = _normalMapAccentColor.getA() / 255.0f;
                    glUniform4f(glGetUniformLocation(shaderProgram, "u_accentColor"), _normalMapAccentColor.getR() * accentAlpha / 255.0f, _normalMapAccentColor.getG() * accentAlpha / 255.0f, _normalMapAccentColor.getB() * accentAlpha / 255.0f, accentAlpha);
                    float highlightAlpha = _normalMapHighlightColor.getA() / 255.0f;
                    glUniform4f(glGetUniformLocation(shaderProgram, "u_highlightColor"), _normalMapHighlightColor.getR() * highlightAlpha / 255.0f, _normalMapHighlightColor.getG() * highlightAlpha / 255.0f, _normalMapHighlightColor.getB() * highlightAlpha / 255.0f,  highlightAlpha);
                    glUniform3fv(glGetUniformLocation(shaderProgram, "u_lightDir"), 1, _normalLightDir.data() );
=======
            vt::GLTileRenderer::LightingShader lightingShaderNormalMap(false, LIGHTING_SHADER_NORMALMAP, [this](GLuint shaderProgram, const vt::ViewState& viewState) {
                float shadowAlpha = _normalMapShadowColor.getA() / 255.0f;
                glUniform4f(glGetUniformLocation(shaderProgram, "u_shadowColor"), _normalMapShadowColor.getR() * shadowAlpha / 255.0f, _normalMapShadowColor.getG() * shadowAlpha / 255.0f, _normalMapShadowColor.getB() * shadowAlpha / 255.0f, shadowAlpha);
                float highlightAlpha = _normalMapHighlightColor.getA() / 255.0f;
                glUniform4f(glGetUniformLocation(shaderProgram, "u_highlightColor"), _normalMapHighlightColor.getR() * highlightAlpha / 255.0f, _normalMapHighlightColor.getG() * highlightAlpha / 255.0f, _normalMapHighlightColor.getB() * highlightAlpha / 255.0f, highlightAlpha);
                glUniform3fv(glGetUniformLocation(shaderProgram, "u_lightDir"), 1, _mainLightDir.data());
>>>>>>> bcd7f37a
            });
            tileRenderer->setLightingShaderNormalMap(lightingShaderNormalMap);
        }

        return _vtRenderer && _vtRenderer->isValid();
    }

    const std::string TileRenderer::LIGHTING_SHADER_2D = R"GLSL(
        uniform vec3 u_viewDir;
        vec4 applyLighting(lowp vec4 color, mediump vec3 normal) {
            mediump float lighting = max(0.0, dot(normal, u_viewDir)) * 0.5 + 0.5;
            return vec4(color.rgb * lighting, color.a);
        }
    )GLSL";

    const std::string TileRenderer::LIGHTING_SHADER_3D = R"GLSL(
        uniform vec4 u_ambientColor;
        uniform vec4 u_lightColor;
        uniform vec3 u_lightDir;
        uniform vec3 u_viewDir;
        vec4 applyLighting(lowp vec4 color, mediump vec3 normal, highp_opt float height, bool sideVertex) {
            if (sideVertex) {
                lowp vec3 dimmedColor = color.rgb * (1.0 - 0.5 / (1.0 + height * height));
                mediump vec3 lighting = max(0.0, dot(normal, u_lightDir)) * u_lightColor.rgb + u_ambientColor.rgb;
                return vec4(dimmedColor.rgb * lighting, color.a);
            } else {
                mediump float lighting = max(0.0, dot(normal, u_viewDir)) * 0.5 + 0.5;
                return vec4(color.rgb * lighting, color.a);
            }
        }
    )GLSL";

    const std::string TileRenderer::LIGHTING_SHADER_NORMALMAP = R"GLSL(
        uniform vec4 u_shadowColor;
        uniform vec4 u_highlightColor;
        uniform vec3 u_lightDir;
        vec4 applyLighting(lowp vec4 color, mediump vec3 normal, mediump vec3 surfaceNormal, mediump float intensity) {
            mediump float lighting = max(0.0, dot(normal, u_lightDir));
            lowp vec4 shadeColor = mix(u_shadowColor, u_highlightColor, lighting);
            return shadeColor * color * intensity;
        }
    )GLSL";

}<|MERGE_RESOLUTION|>--- conflicted
+++ resolved
@@ -21,28 +21,28 @@
 namespace carto {
     
     TileRenderer::TileRenderer() :
-            _mapRenderer(),
-            _options(),
-            _tileTransformer(),
-            _vtRenderer(),
-            _interactionMode(false),
-            _subTileBlending(true),
-            _labelOrder(0),
-            _buildingOrder(1),
-            _rasterFilterMode(vt::RasterFilterMode::BILINEAR),
+        _mapRenderer(),
+        _options(),
+        _tileTransformer(),
+        _vtRenderer(),
+        _interactionMode(false),
+        _subTileBlending(true),
+        _labelOrder(0),
+        _buildingOrder(1),
+        _rasterFilterMode(vt::RasterFilterMode::BILINEAR),
             _normalMapLightingShader(LIGHTING_SHADER_NORMALMAP),
-            _normalMapShadowColor(0, 0, 0, 255),
+        _normalMapShadowColor(0, 0, 0, 255),
             _normalMapAccentColor(0, 0, 0, 255),
-            _normalMapHighlightColor(255, 255, 255, 255),
-            _horizontalLayerOffset(0),
-            _viewDir(0, 0, 0),
-            _mainLightDir(0, 0, 0),
+        _normalMapHighlightColor(255, 255, 255, 255),
+        _horizontalLayerOffset(0),
+        _viewDir(0, 0, 0),
+        _mainLightDir(0, 0, 0),
             _normalLightDir(0, 0, 0),
             _normalIlluminationMapRotationEnabled(false),
             _normalIlluminationDirection(0,0,0),
             _mapRotation(0),
-            _tiles(),
-            _mutex()
+        _tiles(),
+        _mutex()
     {
     }
     
@@ -370,7 +370,6 @@
             });
             tileRenderer->setLightingShader3D(lightingShader3D);
 
-<<<<<<< HEAD
             vt::GLTileRenderer::LightingShader lightingShaderNormalMap(false, _normalMapLightingShader, [this](GLuint shaderProgram, const vt::ViewState& viewState) {
                     float shadowAlpha = _normalMapShadowColor.getA() / 255.0f;
                     glUniform4f(glGetUniformLocation(shaderProgram, "u_shadowColor"), _normalMapShadowColor.getR() * shadowAlpha / 255.0f, _normalMapShadowColor.getG() * shadowAlpha / 255.0f, _normalMapShadowColor.getB() * shadowAlpha / 255.0f,  shadowAlpha);
@@ -379,14 +378,6 @@
                     float highlightAlpha = _normalMapHighlightColor.getA() / 255.0f;
                     glUniform4f(glGetUniformLocation(shaderProgram, "u_highlightColor"), _normalMapHighlightColor.getR() * highlightAlpha / 255.0f, _normalMapHighlightColor.getG() * highlightAlpha / 255.0f, _normalMapHighlightColor.getB() * highlightAlpha / 255.0f,  highlightAlpha);
                     glUniform3fv(glGetUniformLocation(shaderProgram, "u_lightDir"), 1, _normalLightDir.data() );
-=======
-            vt::GLTileRenderer::LightingShader lightingShaderNormalMap(false, LIGHTING_SHADER_NORMALMAP, [this](GLuint shaderProgram, const vt::ViewState& viewState) {
-                float shadowAlpha = _normalMapShadowColor.getA() / 255.0f;
-                glUniform4f(glGetUniformLocation(shaderProgram, "u_shadowColor"), _normalMapShadowColor.getR() * shadowAlpha / 255.0f, _normalMapShadowColor.getG() * shadowAlpha / 255.0f, _normalMapShadowColor.getB() * shadowAlpha / 255.0f, shadowAlpha);
-                float highlightAlpha = _normalMapHighlightColor.getA() / 255.0f;
-                glUniform4f(glGetUniformLocation(shaderProgram, "u_highlightColor"), _normalMapHighlightColor.getR() * highlightAlpha / 255.0f, _normalMapHighlightColor.getG() * highlightAlpha / 255.0f, _normalMapHighlightColor.getB() * highlightAlpha / 255.0f, highlightAlpha);
-                glUniform3fv(glGetUniformLocation(shaderProgram, "u_lightDir"), 1, _mainLightDir.data());
->>>>>>> bcd7f37a
             });
             tileRenderer->setLightingShaderNormalMap(lightingShaderNormalMap);
         }
