#include "TileRenderer.h"
#include "components/Options.h"
#include "components/ThreadWorker.h"
#include "graphics/ViewState.h"
#include "projections/ProjectionSurface.h"
#include "projections/PlanarProjectionSurface.h"
#include "renderers/MapRenderer.h"
#include "renderers/drawdatas/TileDrawData.h"
#include "renderers/utils/GLResourceManager.h"
#include "renderers/utils/VTRenderer.h"
#include "utils/Log.h"
#include "utils/Const.h"

#include <vt/Label.h>
#include <vt/LabelCuller.h>
#include <vt/TileTransformer.h>
#include <vt/GLTileRenderer.h>
#include <vt/GLExtensions.h>

#include <cglib/mat.h>

namespace carto {
    
    TileRenderer::TileRenderer() :
        _mapRenderer(),
        _options(),
        _tileTransformer(),
        _vtRenderer(),
        _interactionMode(false),
        _subTileBlending(true),
        _labelOrder(0),
        _buildingOrder(1),
        _rasterFilterMode(vt::RasterFilterMode::BILINEAR),
        _horizontalLayerOffset(0),
        _viewDir(0, 0, 0),
        _mainLightDir(0, 0, 0),
        _normalIlluminationDirection(320),
        _mapRotation(0),
        _tiles(),
        _mutex()
    {
    }
    
    TileRenderer::~TileRenderer() {
    }
    
    void TileRenderer::setComponents(const std::weak_ptr<Options>& options, const std::weak_ptr<MapRenderer>& mapRenderer) {
        std::lock_guard<std::mutex> lock(_mutex);
        _options = options;
        _mapRenderer = mapRenderer;
        _vtRenderer.reset();
    }

    std::shared_ptr<vt::TileTransformer> TileRenderer::getTileTransformer() const {
        std::lock_guard<std::mutex> lock(_mutex);
        return _tileTransformer;
    }

    void TileRenderer::setTileTransformer(const std::shared_ptr<vt::TileTransformer>& tileTransformer) {
        std::lock_guard<std::mutex> lock(_mutex);
        if (_tileTransformer != tileTransformer) {
            _vtRenderer.reset();
        }
        _tileTransformer = tileTransformer;
    }
    
    void TileRenderer::setInteractionMode(bool enabled) {
        std::lock_guard<std::mutex> lock(_mutex);
        _interactionMode = enabled;
    }
    
    void TileRenderer::setSubTileBlending(bool enabled) {
        std::lock_guard<std::mutex> lock(_mutex);
        _subTileBlending = enabled;
    }

    void TileRenderer::setLabelOrder(int order) {
        std::lock_guard<std::mutex> lock(_mutex);
        _labelOrder = order;
    }
    
    void TileRenderer::setBuildingOrder(int order) {
        std::lock_guard<std::mutex> lock(_mutex);
        _buildingOrder = order;
    }

    void TileRenderer::setRasterFilterMode(vt::RasterFilterMode filterMode) {
        std::lock_guard<std::mutex> lock(_mutex);
        _rasterFilterMode = filterMode;
    }

    void TileRenderer::offsetLayerHorizontally(double offset) {
        std::lock_guard<std::mutex> lock(_mutex);
        _horizontalLayerOffset += offset;
    }
    
    bool TileRenderer::onDrawFrame(float deltaSeconds, const ViewState& viewState) {
        std::lock_guard<std::mutex> lock(_mutex);
        
        if (!initializeRenderer()) {
            return false;
        }
        std::shared_ptr<vt::GLTileRenderer> tileRenderer = _vtRenderer->getTileRenderer();
        if (!tileRenderer) {
            return false;
        }

        cglib::mat4x4<double> modelViewMat = viewState.getModelviewMat() * cglib::translate4_matrix(cglib::vec3<double>(_horizontalLayerOffset, 0, 0));
        tileRenderer->setViewState(vt::ViewState(viewState.getProjectionMat(), modelViewMat, viewState.getZoom(), viewState.getAspectRatio(), viewState.getNormalizedResolution()));
        tileRenderer->setInteractionMode(_interactionMode);
        tileRenderer->setSubTileBlending(_subTileBlending);
        tileRenderer->setRasterFilterMode(_rasterFilterMode);


        _mapRotation = viewState.getRotation();
        _viewDir = cglib::unit(viewState.getFocusPosNormal());
        if (auto options = _options.lock()) {
            MapPos internalFocusPos = viewState.getProjectionSurface()->calculateMapPos(viewState.getFocusPos());
            _mainLightDir = cglib::vec3<float>::convert(cglib::unit(viewState.getProjectionSurface()->calculateVector(internalFocusPos, options->getMainLightDirection())));
        }

        tileRenderer->startFrame(deltaSeconds * 3);

        bool refresh = false;
        refresh = tileRenderer->renderGeometry2D() || refresh;
        if (_labelOrder == 0) {
            refresh = tileRenderer->renderLabels(true, false) || refresh;
        }
        if (_buildingOrder == 0) {
            refresh = tileRenderer->renderGeometry3D() || refresh;
        }
        if (_labelOrder == 0) {
            refresh = tileRenderer->renderLabels(false, true) || refresh;
        }
    
        // Reset GL state to the expected state
        glEnable(GL_CULL_FACE);
        glCullFace(GL_BACK);
        glEnable(GL_DEPTH_TEST);
        glDepthMask(GL_FALSE);

        GLContext::CheckGLError("TileRenderer::onDrawFrame");
        return refresh;
    }
    
    bool TileRenderer::onDrawFrame3D(float deltaSeconds, const ViewState& viewState) {
        std::lock_guard<std::mutex> lock(_mutex);
        
        if (!_vtRenderer) {
            return false;
        }
        std::shared_ptr<vt::GLTileRenderer> tileRenderer = _vtRenderer->getTileRenderer();
        if (!tileRenderer) {
            return false;
        }

        bool refresh = false;
        if (_labelOrder == 1) {
            refresh = tileRenderer->renderLabels(true, false) || refresh;
        }
        if (_buildingOrder == 1) {
            refresh = tileRenderer->renderGeometry3D() || refresh;
        }
        if (_labelOrder == 1) {
            refresh = tileRenderer->renderLabels(false, true) || refresh;
        }

        tileRenderer->endFrame();

        // Reset GL state to the expected state
        glEnable(GL_CULL_FACE);
        glCullFace(GL_BACK);
        glEnable(GL_DEPTH_TEST);
        glDepthMask(GL_FALSE);

        GLContext::CheckGLError("TileRenderer::onDrawFrame3D");
        return refresh;
    }
    
    bool TileRenderer::cullLabels(vt::LabelCuller& culler, const ViewState& viewState) {
        std::shared_ptr<vt::GLTileRenderer> tileRenderer;
        cglib::mat4x4<double> modelViewMat;
        {
            std::lock_guard<std::mutex> lock(_mutex);

            if (_vtRenderer) {
                tileRenderer = _vtRenderer->getTileRenderer();
            }
            modelViewMat = viewState.getModelviewMat() * cglib::translate4_matrix(cglib::vec3<double>(_horizontalLayerOffset, 0, 0));
        }

        if (!tileRenderer) {
            return false;
        }
        culler.setViewState(vt::ViewState(viewState.getProjectionMat(), modelViewMat, viewState.getZoom(), viewState.getAspectRatio(), viewState.getNormalizedResolution()));
        tileRenderer->cullLabels(culler);
        return true;
    }
    
    bool TileRenderer::refreshTiles(const std::vector<std::shared_ptr<TileDrawData> >& drawDatas) {
        std::lock_guard<std::mutex> lock(_mutex);

        std::map<vt::TileId, std::shared_ptr<const vt::Tile> > tiles;
        for (const std::shared_ptr<TileDrawData>& drawData : drawDatas) {
            tiles[drawData->getVTTileId()] = drawData->getVTTile();
        }

        bool changed = (tiles != _tiles) || (_horizontalLayerOffset != 0);
        if (!changed) {
            return false;
        }

        if (_vtRenderer) {
            if (std::shared_ptr<vt::GLTileRenderer> tileRenderer = _vtRenderer->getTileRenderer()) {
                tileRenderer->setVisibleTiles(tiles, _horizontalLayerOffset == 0);
            }
        }
        _tiles = std::move(tiles);
        _horizontalLayerOffset = 0;
        return true;
    }

    void TileRenderer::calculateRayIntersectedElements(const cglib::ray3<double>& ray, const ViewState& viewState, float radius, std::vector<std::tuple<vt::TileId, double, long long> >& results) const {
        std::lock_guard<std::mutex> lock(_mutex);

        if (!_vtRenderer) {
            return;
        }
        std::shared_ptr<vt::GLTileRenderer> tileRenderer = _vtRenderer->getTileRenderer();
        if (!tileRenderer) {
            return;
        }

        tileRenderer->findGeometryIntersections(ray, results, radius, true, false);
        if (_labelOrder == 0) {
            tileRenderer->findLabelIntersections(ray, results, radius, true, false);
        }
        if (_buildingOrder == 0) {
            tileRenderer->findGeometryIntersections(ray, results, radius, false, true);
        }
        if (_labelOrder == 0) {
            tileRenderer->findLabelIntersections(ray, results, radius, false, true);
        }
    }
        
    void TileRenderer::calculateRayIntersectedElements3D(const cglib::ray3<double>& ray, const ViewState& viewState, float radius, std::vector<std::tuple<vt::TileId, double, long long> >& results) const {
        std::lock_guard<std::mutex> lock(_mutex);

        if (!_vtRenderer) {
            return;
        }
        std::shared_ptr<vt::GLTileRenderer> tileRenderer = _vtRenderer->getTileRenderer();
        if (!tileRenderer) {
            return;
        }

        if (_labelOrder == 1) {
            tileRenderer->findLabelIntersections(ray, results, radius, true, false);
        }
        if (_buildingOrder == 1) {
            tileRenderer->findGeometryIntersections(ray, results, radius, false, true);
        }
        if (_labelOrder == 1) {
            tileRenderer->findLabelIntersections(ray, results, radius, false, true);
        }
    }

    void TileRenderer::calculateRayIntersectedBitmaps(const cglib::ray3<double>& ray, const ViewState& viewState, std::vector<std::tuple<vt::TileId, double, vt::TileBitmap, cglib::vec2<float> > >& results) const {
        std::lock_guard<std::mutex> lock(_mutex);

        if (!_vtRenderer) {
            return;
        }
        std::shared_ptr<vt::GLTileRenderer> tileRenderer = _vtRenderer->getTileRenderer();
        if (!tileRenderer) {
            return;
        }

        tileRenderer->findBitmapIntersections(ray, results);
    }

    bool TileRenderer::initializeRenderer() {
        if (_vtRenderer && _vtRenderer->isValid()) {
            return true;
        }

        std::shared_ptr<MapRenderer> mapRenderer = _mapRenderer.lock();
        if (!mapRenderer) {
            return false; // safety check, should never happen
        }

        Log::Debug("TileRenderer: Initializing renderer");
        _vtRenderer = mapRenderer->getGLResourceManager()->create<VTRenderer>(_tileTransformer);

        if (std::shared_ptr<vt::GLTileRenderer> tileRenderer = _vtRenderer->getTileRenderer()) {
            tileRenderer->setVisibleTiles(_tiles, _horizontalLayerOffset == 0);

            if (!std::dynamic_pointer_cast<PlanarProjectionSurface>(mapRenderer->getProjectionSurface())) {
                vt::GLTileRenderer::LightingShader lightingShader2D(true, LIGHTING_SHADER_2D, [this](GLuint shaderProgram, const vt::ViewState& viewState) {
                    glUniform3fv(glGetUniformLocation(shaderProgram, "u_viewDir"), 1, _viewDir.data());
                });
                tileRenderer->setLightingShader2D(lightingShader2D);
            }

            vt::GLTileRenderer::LightingShader lightingShader3D(true, LIGHTING_SHADER_3D, [this](GLuint shaderProgram, const vt::ViewState& viewState) {
                if (auto options = _options.lock()) {
                    const Color& ambientLightColor = options->getAmbientLightColor();
                    glUniform4f(glGetUniformLocation(shaderProgram, "u_ambientColor"), ambientLightColor.getR() / 255.0f, ambientLightColor.getG() / 255.0f, ambientLightColor.getB() / 255.0f, ambientLightColor.getA() / 255.0f);
                    const Color& mainLightColor = options->getMainLightColor();
                    glUniform4f(glGetUniformLocation(shaderProgram, "u_lightColor"), mainLightColor.getR() / 255.0f, mainLightColor.getG() / 255.0f, mainLightColor.getB() / 255.0f, mainLightColor.getA() / 255.0f);
                    glUniform3fv(glGetUniformLocation(shaderProgram, "u_lightDir"), 1, _mainLightDir.data());
                    glUniform3fv(glGetUniformLocation(shaderProgram, "u_viewDir"), 1, _viewDir.data());
                }
            });
            tileRenderer->setLightingShader3D(lightingShader3D);

            vt::GLTileRenderer::LightingShader lightingShaderNormalMap(false, LIGHTING_SHADER_NORMALMAP, [this](GLuint shaderProgram, const vt::ViewState& viewState) {
                if (auto options = _options.lock()) {
//                    const Color& ambientLightColor = options->getAmbientLightColor();
                    float azimuthal = (_normalIlluminationDirection - _mapRotation) * Const::DEG_TO_RAD;
                    glUniform4f(glGetUniformLocation(shaderProgram, "u_shadowColor"), 0.0f, 0.0f, 0.0f, 1.0f); // ignore the ambient color for now
<<<<<<< HEAD
                    glUniform4f(glGetUniformLocation(shaderProgram, "u_highlightColor"), 1.0f, 1.0f, 1.0f, 0.0f);
                    glUniform3fv(glGetUniformLocation(shaderProgram, "u_lightDir"), 1, _viewDir.data());
                    glUniform1f(glGetUniformLocation(shaderProgram, "u_azimut"), azimuthal);
=======
                    glUniform3fv(glGetUniformLocation(shaderProgram, "u_lightDir"), 1, _mainLightDir.data());
>>>>>>> c649b809
                }
            });
            tileRenderer->setLightingShaderNormalMap(lightingShaderNormalMap);
        }

        return _vtRenderer && _vtRenderer->isValid();
    }

    const std::string TileRenderer::LIGHTING_SHADER_2D = R"GLSL(
        uniform vec3 u_viewDir;
        vec4 applyLighting(vec4 color, vec3 normal) {
            float lighting = max(0.0, dot(normal, u_viewDir)) * 0.5 + 0.5;
            return vec4(color.rgb * lighting, color.a);
        }
    )GLSL";

    const std::string TileRenderer::LIGHTING_SHADER_3D = R"GLSL(
        uniform vec4 u_ambientColor;
        uniform vec4 u_lightColor;
        uniform vec3 u_lightDir;
        uniform vec3 u_viewDir;
        vec4 applyLighting(vec4 color, vec3 normal, float height, bool sideVertex) {
            if (sideVertex) {
                vec3 dimmedColor = color.rgb * (1.0 - 0.5 / (1.0 + height * height));
                vec3 lighting = max(0.0, dot(normal, u_lightDir)) * u_lightColor.rgb + u_ambientColor.rgb;
                return vec4(dimmedColor.rgb * lighting, color.a);
            } else {
                float lighting = max(0.0, dot(normal, u_viewDir)) * 0.5 + 0.5;
                return vec4(color.rgb * lighting, color.a);
            }
        }
    )GLSL";

    const std::string TileRenderer::LIGHTING_SHADER_NORMALMAP = R"GLSL(
        uniform vec4 u_shadowColor;
        uniform vec4 u_highlightColor;
        uniform vec3 u_lightDir;
        uniform float u_azimut;
        #define PI 3.141592653589793

        vec4 applyLighting(vec4 color, vec3 normal) {
            float lighting = max(0.0, dot(normal, u_lightDir));
            float aspect = normal.x != 0.0 ? atan(normal.y, -normal.x) : PI / 2.0 * (normal.y > 0.0 ? 1.0 : -1.0);
            float slope = atan(1.25 * length(normal));

            float intensity = u_lightDir.x;

            float shade = abs(mod((aspect + u_azimut) / PI + 0.5, 2.0) - 1.0);
            vec4 shade_color = mix(u_shadowColor, u_highlightColor, shade) * sin(slope) * clamp(0.5, 0.0, 1.0);
            return vec4(shade_color.rgb, color.a) * (1.0 - lighting);
        }
    )GLSL";

}<|MERGE_RESOLUTION|>--- conflicted
+++ resolved
@@ -319,13 +319,9 @@
 //                    const Color& ambientLightColor = options->getAmbientLightColor();
                     float azimuthal = (_normalIlluminationDirection - _mapRotation) * Const::DEG_TO_RAD;
                     glUniform4f(glGetUniformLocation(shaderProgram, "u_shadowColor"), 0.0f, 0.0f, 0.0f, 1.0f); // ignore the ambient color for now
-<<<<<<< HEAD
                     glUniform4f(glGetUniformLocation(shaderProgram, "u_highlightColor"), 1.0f, 1.0f, 1.0f, 0.0f);
-                    glUniform3fv(glGetUniformLocation(shaderProgram, "u_lightDir"), 1, _viewDir.data());
+                    glUniform3fv(glGetUniformLocation(shaderProgram, "u_lightDir"), 1, _mainLightDir.data());
                     glUniform1f(glGetUniformLocation(shaderProgram, "u_azimut"), azimuthal);
-=======
-                    glUniform3fv(glGetUniformLocation(shaderProgram, "u_lightDir"), 1, _mainLightDir.data());
->>>>>>> c649b809
                 }
             });
             tileRenderer->setLightingShaderNormalMap(lightingShaderNormalMap);
