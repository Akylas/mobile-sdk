--- conflicted
+++ resolved
@@ -320,11 +320,7 @@
                     float azimuthal = (_normalIlluminationDirection - _mapRotation) * Const::DEG_TO_RAD;
                     glUniform4f(glGetUniformLocation(shaderProgram, "u_shadowColor"), 0.0f, 0.0f, 0.0f, 1.0f); // ignore the ambient color for now
                     glUniform4f(glGetUniformLocation(shaderProgram, "u_highlightColor"), 1.0f, 1.0f, 1.0f, 0.0f);
-<<<<<<< HEAD
-                    glUniform3fv(glGetUniformLocation(shaderProgram, "u_lightDir"), 1, _viewDir.data());
-=======
                     glUniform3fv(glGetUniformLocation(shaderProgram, "u_lightDir"), 1, _mainLightDir.data());
->>>>>>> 7820ea45
                     glUniform1f(glGetUniformLocation(shaderProgram, "u_azimut"), azimuthal);
                 }
             });
