/*
 * Copyright (c) 2016 CartoDB. All rights reserved.
 * Copying and using this code is allowed only according
 * to license terms, as given in https://cartodb.com/terms/
 */

#ifndef _CARTO_TILERENDERER_H_
#define _CARTO_TILERENDERER_H_

#include "graphics/Color.h"
#include "graphics/ViewState.h"
#include "renderers/utils/GLResource.h"

#include <memory>
#include <mutex>
#include <map>
#include <tuple>
#include <vector>
#include <regex>
#include <optional>

#include <cglib/ray.h>

#include <vt/TileId.h>
#include <vt/Tile.h>
#include <vt/Bitmap.h>
#include <vt/Styles.h>
#include <vt/GLTileRenderer.h>

namespace carto {
    class Options;
    class MapRenderer;
    class TileDrawData;
    class ViewState;
    class VTRenderer;
    namespace vt {
        class LabelCuller;
        class TileTransformer;
    }
    
    class TileRenderer {
    public:
        TileRenderer();
        virtual ~TileRenderer();
    
        void setComponents(const std::weak_ptr<Options>& options, const std::weak_ptr<MapRenderer>& mapRenderer);

        std::shared_ptr<vt::TileTransformer> getTileTransformer() const;
        void setTileTransformer(const std::shared_ptr<vt::TileTransformer>& tileTransformer);
    
        void setInteractionMode(bool enabled);
        void setLayerBlendingSpeed(float speed);
        void setLabelBlendingSpeed(float speed);
        void setLabelOrder(int order);
        void setBuildingOrder(int order);
        void setRasterFilterMode(vt::RasterFilterMode filterMode);
        void setNormalMapShadowColor(const Color& color);
        void setNormalMapHighlightColor(const Color& color);
<<<<<<< HEAD
        void setNormalMapAccentColor(const Color& color);
        void setNormalMapLightingShader(const std::string& shader);
        void setNormalIlluminationMapRotationEnabled(bool enabled);
        void setNormalIlluminationDirection(MapVec direction);
=======
        void setRendererLayerFilter(const std::optional<std::regex>& filter);
        void setClickHandlerLayerFilter(const std::optional<std::regex>& filter);
>>>>>>> ac93e99e

        void offsetLayerHorizontally(double offset);
    
        bool onDrawFrame(float deltaSeconds, const ViewState& viewState);
        bool onDrawFrame3D(float deltaSeconds, const ViewState& viewState);
    
        bool cullLabels(vt::LabelCuller& culler, const ViewState& viewState);

        bool refreshTiles(const std::vector<std::shared_ptr<TileDrawData> >& drawDatas);

        void calculateRayIntersectedElements(const cglib::ray3<double>& ray, const ViewState& viewState, float radius, std::vector<vt::GLTileRenderer::GeometryIntersectionInfo>& results) const;
        void calculateRayIntersectedElements3D(const cglib::ray3<double>& ray, const ViewState& viewState, float radius, std::vector<vt::GLTileRenderer::GeometryIntersectionInfo>& results) const;
        void calculateRayIntersectedBitmaps(const cglib::ray3<double>& ray, const ViewState& viewState, std::vector<vt::GLTileRenderer::BitmapIntersectionInfo>& results) const;
    
    private:
        bool initializeRenderer();

        static const std::string LIGHTING_SHADER_2D;
        static const std::string LIGHTING_SHADER_3D;
        static const std::string LIGHTING_SHADER_NORMALMAP;

        std::weak_ptr<MapRenderer> _mapRenderer;
        std::weak_ptr<Options> _options;
        std::shared_ptr<vt::TileTransformer> _tileTransformer;

        std::shared_ptr<VTRenderer> _vtRenderer;
        bool _interactionMode;
        float _layerBlendingSpeed;
        float _labelBlendingSpeed;
        int _labelOrder;
        int _buildingOrder;
        vt::RasterFilterMode _rasterFilterMode;
        Color _normalMapShadowColor;
        Color _normalMapAccentColor;
        Color _normalMapHighlightColor;
<<<<<<< HEAD
        std::string _normalMapLightingShader;
=======
        std::optional<std::regex> _rendererLayerFilter;
        std::optional<std::regex> _clickHandlerLayerFilter;

>>>>>>> ac93e99e
        double _horizontalLayerOffset;
        cglib::vec3<float> _viewDir;
        cglib::vec3<float> _mainLightDir;
        cglib::vec3<float> _normalLightDir;
        MapVec _normalIlluminationDirection;
        bool _normalIlluminationMapRotationEnabled;
        double _mapRotation;

        std::map<vt::TileId, std::shared_ptr<const vt::Tile> > _tiles;
        
        mutable std::mutex _mutex;
    };
    
}

#endif<|MERGE_RESOLUTION|>--- conflicted
+++ resolved
@@ -56,15 +56,12 @@
         void setRasterFilterMode(vt::RasterFilterMode filterMode);
         void setNormalMapShadowColor(const Color& color);
         void setNormalMapHighlightColor(const Color& color);
-<<<<<<< HEAD
         void setNormalMapAccentColor(const Color& color);
         void setNormalMapLightingShader(const std::string& shader);
         void setNormalIlluminationMapRotationEnabled(bool enabled);
         void setNormalIlluminationDirection(MapVec direction);
-=======
         void setRendererLayerFilter(const std::optional<std::regex>& filter);
         void setClickHandlerLayerFilter(const std::optional<std::regex>& filter);
->>>>>>> ac93e99e
 
         void offsetLayerHorizontally(double offset);
     
@@ -100,13 +97,10 @@
         Color _normalMapShadowColor;
         Color _normalMapAccentColor;
         Color _normalMapHighlightColor;
-<<<<<<< HEAD
         std::string _normalMapLightingShader;
-=======
         std::optional<std::regex> _rendererLayerFilter;
         std::optional<std::regex> _clickHandlerLayerFilter;
 
->>>>>>> ac93e99e
         double _horizontalLayerOffset;
         cglib::vec3<float> _viewDir;
         cglib::vec3<float> _mainLightDir;
