--- conflicted
+++ resolved
@@ -75,16 +75,10 @@
                 watermarkBitmap = _options.getWatermarkBitmap();
             } else if (watermark == "carto" || watermark == "cartodb" || watermark == "nutiteq" || watermark == "development") {
                 watermarkBitmap = Options::GetCartoWatermarkBitmap();
-<<<<<<< HEAD
-            } else if (watermark == "evaluation" || watermark == "development" || watermark == "expired") {
-                limitedLicense = watermark == "expired";
-                watermarkBitmap = (watermark == "expired" ? Options::GetExpiredWatermarkBitmap() : Options::GetCartoWatermarkBitmap());
-=======
             } else if (watermark == "evaluation") {
                 watermarkBitmap = Options::GetEvaluationWatermarkBitmap();
             } else if (watermark == "expired") {
                 watermarkBitmap = Options::GetExpiredWatermarkBitmap();
->>>>>>> cd8805fa
             } else {
                 Log::Error("WatermarkRenderer::onDrawFrame: Unsupported watermark type!");
             }
