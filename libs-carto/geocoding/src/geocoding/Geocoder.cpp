<<<<<<< HEAD
#include "Geocoder.h"
#include "FeatureReader.h"
#include "ProjUtils.h"
#include "AddressInterpolator.h"

#include <functional>
#include <algorithm>

#include <boost/lexical_cast.hpp>
#include <boost/algorithm/string/replace.hpp>
#include <boost/algorithm/string/join.hpp>
#include <boost/algorithm/string/trim.hpp>
#include <boost/algorithm/string/classification.hpp>

#include <sqlite3pp.h>

namespace {
    std::string escapeSQLValue(const std::string& val) {
        return boost::replace_all_copy(val, "'", "''");
    }
}

namespace carto { namespace geocoding {
    void Geocoder::prepare(sqlite3pp::database& db) {
        sqlite3pp::query query1(db, "SELECT value FROM metadata WHERE name='__entityfilter_data'");
        for (auto qit1 = query1.begin(); qit1 != query1.end(); qit1++) {
            return;
        }

        sqlite3pp::query query2(db, "SELECT COUNT(*) FROM entities");
        std::size_t rowCount = 0;
        for (auto qit2 = query2.begin(); qit2 != query2.end(); qit2++) {
            rowCount = static_cast<std::size_t>(qit2->get<std::uint64_t>(0));
        }

        std::size_t filterBitCount = static_cast<std::size_t>(std::ceil((rowCount * 16 * std::log(ENTITY_BLOOM_FILTER_FP_PROB)) / std::log(1.0 / (std::pow(2.0, std::log(2.0)))))) / (8 * sizeof(EntityFilter::bitset_type::block_type)) * (8 * sizeof(EntityFilter::bitset_type::block_type));
        EntityFilter entityFilter(filterBitCount);
        sqlite3pp::query query(db, "SELECT IFNULL(country_id, 0), IFNULL(region_id, 0), IFNULL(county_id, 0), IFNULL(locality_id, 0), IFNULL(neighbourhood_id, 0), IFNULL(street_id, 0), IFNULL(name_id, 0) FROM entities");
        for (auto qit = query.begin(); qit != query.end(); qit++) {
            EntityKey key;
            for (int countryIdx = 0; countryIdx <= (qit->get<std::uint64_t>(0) ? 1 : 0); countryIdx++) {
                key.countryId = qit->get<std::uint64_t>(0) * countryIdx;
                for (int regionIdx = 0; regionIdx <= (qit->get<std::uint64_t>(1) ? 1 : 0); regionIdx++) {
                    key.regionId = qit->get<std::uint64_t>(1) * regionIdx;
                    for (int countyIdx = 0; countyIdx <= (qit->get<std::uint64_t>(2) ? 1 : 0); countyIdx++) {
                        key.countyId = qit->get<std::uint64_t>(2) * countyIdx;
                        for (int localityIdx = 0; localityIdx <= (qit->get<std::uint64_t>(3) ? 1 : 0); localityIdx++) {
                            key.localityId = qit->get<std::uint64_t>(3) * localityIdx;
                            for (int neighbourhoodIdx = 0; neighbourhoodIdx <= (qit->get<std::uint64_t>(4) ? 1 : 0); neighbourhoodIdx++) {
                                key.neighbourhoodId = qit->get<std::uint64_t>(4) * neighbourhoodIdx;
                                for (int streetIdx = 0; streetIdx <= (qit->get<std::uint64_t>(5) ? 1 : 0); streetIdx++) {
                                    key.streetId = qit->get<std::uint64_t>(5) * streetIdx;
                                    for (int nameIdx = 0; nameIdx <= (qit->get<std::uint64_t>(6) ? 1 : 0); nameIdx++) {
                                        key.nameId = qit->get<std::uint64_t>(6) * nameIdx;
                                        entityFilter.insert(key);
                                    }
                                }
                            }
                        }
                    }
                }
            }
        }

        std::vector<EntityFilter::bitset_type::block_type> blocks(entityFilter.data().num_blocks());
        boost::to_block_range(entityFilter.data(), blocks.begin());
        sqlite3pp::command command(db, "INSERT INTO metadata (name, value) VALUES('__entityfilter_data', :value)");
        command.bind(":value", blocks.data(), static_cast<int>(blocks.size() * sizeof(EntityFilter::bitset_type::block_type)));
        command.execute();
    }
    
    bool Geocoder::import(const std::shared_ptr<sqlite3pp::database>& db) {
        std::lock_guard<std::recursive_mutex> lock(_mutex);
        auto database = std::make_shared<Database>();
        database->id = "db" + boost::lexical_cast<std::string>(_databases.size());
        database->db = db;
        database->origin = getOrigin(*db);
        database->translationTable = getTranslationTable(*db);
        database->entityFilter = EntityFilter(0);

        sqlite3pp::query query(*db, "SELECT value FROM metadata WHERE name='__entityfilter_data'");
        for (auto qit = query.begin(); qit != query.end(); qit++) {
            std::size_t size = qit->column_bytes(0);
            const unsigned char* data = static_cast<const unsigned char*>(qit->get<const void*>(0));
            database->entityFilter = EntityFilter(size * 8);
            boost::from_block_range(reinterpret_cast<const EntityFilter::bitset_type::block_type*>(data), reinterpret_cast<const EntityFilter::bitset_type::block_type*>(data + size), database->entityFilter.data());
        }
        
        _databases.push_back(std::move(database));
        return true;
    }
    
    bool Geocoder::getAutocomplete() const {
        std::lock_guard<std::recursive_mutex> lock(_mutex);
        return _autocomplete;
    }

    void Geocoder::setAutocomplete(bool autocomplete) {
        std::lock_guard<std::recursive_mutex> lock(_mutex);
         _autocomplete = autocomplete;
    }

    std::string Geocoder::getLanguage() const {
        std::lock_guard<std::recursive_mutex> lock(_mutex);
        return _language;
    }

    void Geocoder::setLanguage(const std::string& language) {
        std::lock_guard<std::recursive_mutex> lock(_mutex);
        _language = language;
        _addressCache.clear();
        _entityCache.clear();
        _nameCache.clear();
        _nameRankCache.clear();
        _nameMatchCache.clear();
    }

    bool Geocoder::isFilterEnabled(Address::Type type) const {
        std::lock_guard<std::recursive_mutex> lock(_mutex);
        return std::find(_enabledFilters.begin(), _enabledFilters.end(), type) != _enabledFilters.end();
    }

    void Geocoder::setFilterEnabled(Address::Type type, bool enabled) {
        std::lock_guard<std::recursive_mutex> lock(_mutex);
        auto it = std::find(_enabledFilters.begin(), _enabledFilters.end(), type);
        if (enabled && it == _enabledFilters.end()) {
            _enabledFilters.push_back(type);
        }
        else if (!enabled && it != _enabledFilters.end()) {
            _enabledFilters.erase(it);
        }
    }

    std::vector<std::pair<Address, float>> Geocoder::findAddresses(const std::string& queryString, const Options& options) const {
        std::lock_guard<std::recursive_mutex> lock(_mutex);

        std::string queryStringLC = toUtf8String(toLower(toUniString(queryString)));
        std::string safeQueryString = boost::replace_all_copy(boost::replace_all_copy(queryStringLC, "%", ""), "_", "");
        boost::trim(safeQueryString);

        // Prepare autocomplete query string by appending % sign
        bool autocomplete = _autocomplete && safeQueryString.size() >= MIN_AUTOCOMPLETE_SIZE;
        if (!safeQueryString.empty() && TokenList::isSeparator(safeQueryString.back())) {
            autocomplete = false;
        }
        if (autocomplete) {
            // Tricky, do not use autocomplete if the query ends with space. Otherwise append % sign that has special meaning
            safeQueryString += (boost::trim_right_copy(queryString) != queryString ? " " : "%");
        }

        // Do matching in 2 phases (exact/inexact), if required
        std::vector<Result> results;
        for (int pass = 0; pass < 2; pass++) {
            for (const std::shared_ptr<Database>& database : _databases) {
                Query query;
                query.database = database;
                query.tokenList = TokenList::build(safeQueryString);
                matchTokens(query, pass, query.tokenList);
                matchQuery(query, options, results);
            }
            if (!results.empty()) {
                break;
            }
        }

        // Reorder databases, keep databases with best matches first in the list for subsequent queries
        for (auto it = results.rbegin(); it != results.rend(); it++) {
            auto dbit = std::find(_databases.begin(), _databases.end(), it->database);
            if (dbit != _databases.end()) {
                std::rotate(_databases.begin(), dbit, dbit + 1);
            }
        }

        // Create address data from the results by merging consecutive results, if possible
        std::vector<std::pair<Address, float>> addresses;
        for (const Result& result : results) {
            if (addresses.size() >= MAX_RESULTS) {
                break;
            }

            Address address;
            std::string addrKey = result.database->id + std::string(1, 0) + boost::lexical_cast<std::string>(result.encodedId);
            if (!_addressCache.read(addrKey, address)) {
                address.loadFromDB(*result.database->db, result.encodedId, _language, [&result](const cglib::vec2<double>& pos) {
                    return result.database->origin + pos;
                });

                _addressQueryCounter++;
                _addressCache.put(addrKey, address);
            }

            if (!addresses.empty() && result.totalRank() == addresses.back().second) {
                if (addresses.back().first.merge(address)) {
                    continue;
                }
            }
            addresses.emplace_back(address, result.totalRank());
        }
        return addresses;
    }

    void Geocoder::matchTokens(Query& query, int pass, TokenList& tokenList) const {
        for (int i = 0; i < tokenList.size(); i++) {
            std::string tokenValue = tokenList.tokens(TokenList::Span(i, 1)).front();

            // Do token translation, actual tokens are normalized relative to real names using translation table
            unistring translatedToken = getTranslatedToken(toUniString(tokenValue), query.database->translationTable);

            // Build token info list for the token
            if (!translatedToken.empty()) {
                std::string sql = "SELECT id, token, typemask, idf FROM tokens WHERE ";
                if (pass > 0 && translatedToken.size() >= 2) {
                    sql += "token LIKE '" + escapeSQLValue(toUtf8String(translatedToken.substr(0, 2))) + "%' ORDER BY ABS(LENGTH(token) - " + boost::lexical_cast<std::string>(translatedToken.size()) + ") ASC, idf ASC LIMIT 10";
                }
                else if (!translatedToken.empty() && translatedToken.back() == '%') {
                    sql += "token LIKE '" + escapeSQLValue(toUtf8String(translatedToken)) + "' ORDER BY LENGTH(token) ASC, idf ASC LIMIT 10";
                }
                else {
                    sql += "token='" + escapeSQLValue(toUtf8String(translatedToken)) + "'";
                }
                sqlite3pp::query sqlQuery(*query.database->db, sql.c_str());

                std::vector<Token> tokens;
                std::uint32_t validTypeMask = 0;
                float minIDF = std::numeric_limits<float>::infinity();
                for (auto qit = sqlQuery.begin(); qit != sqlQuery.end(); qit++) {
                    Token token;
                    token.id = qit->get<std::uint64_t>(0);
                    token.token = qit->get<const char*>(1);
                    token.typeMask = qit->get<std::uint32_t>(2);
                    token.idf = static_cast<float>(qit->get<double>(3));
                    
                    std::map<unistring, float> tokenIDFMap;
                    tokenIDFMap[toUniString(token.token)] = token.idf;
                    if (calculateNameRank(query, token.token, toUtf8String(translatedToken), tokenIDFMap) >= MIN_MATCH_THRESHOLD) {
                        tokens.push_back(std::move(token));
                        minIDF = std::min(minIDF, token.idf);
                        validTypeMask |= token.typeMask;
                    }
                }
                tokenList.setTag(i, tokens);
                tokenList.setIDF(i, minIDF);
                tokenList.setValidTypeMask(i, validTypeMask);
            }
        }
    }

    void Geocoder::matchQuery(Query& query, const Options& options, std::vector<Result>& results) const {
        if (!results.empty()) {
            if (results.front().unmatchedTokens < query.tokenList.unmatchedInvalidTokens()) {
                return;
            }
        }
        
        // Enumerate token list
        std::uint32_t validTypeMask = (1 << static_cast<int>(FieldType::COUNTRY)) | (1 << static_cast<int>(FieldType::REGION)) | (1 << static_cast<int>(FieldType::COUNTY)) | (1 << static_cast<int>(FieldType::LOCALITY)) | (1 << static_cast<int>(FieldType::NEIGHBOURHOOD)) | (1 << static_cast<int>(FieldType::STREET)) | (1 << static_cast<int>(FieldType::NAME));
        std::uint32_t strictTypeMask = (1 << static_cast<int>(FieldType::STREET)) | (1 << static_cast<int>(FieldType::NAME));
        if (query.streets) {
            validTypeMask |= 1 << static_cast<int>(FieldType::HOUSENUMBER);
        }
        if (query.houseNumber) {
            validTypeMask |= 1 << static_cast<int>(FieldType::POSTCODE);
        }
        
        FieldType type = FieldType::NONE;
        std::vector<TokenList::Span> spans;
        query.tokenList.enumerateSpans(validTypeMask, strictTypeMask, type, spans);
        if (type == FieldType::NONE) {
            resolveQuery(query, options, results);
            return;
        }
        
        // Resolve/bind enumerated tokens to subqueries and recurse
        std::vector<TokenList::Span> validSpans;
        for (const TokenList::Span& span : spans) {
            if (span.count > 0) {
                bool skip = false;
                for (const TokenList::Span& validSpan : validSpans) {
                    if (span.index >= validSpan.index && span.index + span.count <= validSpan.index + validSpan.count) {
                        skip = true;
                        break;
                    }
                }
                if (skip) {
                    continue;
                }
            }

            Query subQuery = query;
            subQuery.tokenList.assignType(span, type);
            if (!subQuery.tokenList.valid()) {
                continue;
            }

            bool valid = true;
            if (span.count > 0) {
                switch (type) {
                case FieldType::HOUSENUMBER:
                    valid = bindQueryStringField(subQuery, type, &Query::houseNumber, span);
                    break;
                default:
                    valid = bindQueryNameField(subQuery, type, Query::getField(type), span);
                    break;
                }

                if (valid) {
                    valid = filterQuery(subQuery, results);
                    if (valid) {
                        validSpans.push_back(span);
                    }
                }
            }

            if (valid) {
                matchQuery(subQuery, options, results);
            }
        }
    }

    void Geocoder::matchNames(const Query& query, FieldType type, const std::vector<std::vector<Token>>& tokensList, const std::string& matchName, std::shared_ptr<std::vector<Geocoder::NameRank>>& nameRanks) const {
        std::string nameKey = query.database->id + std::string(1, 0) + static_cast<char>(type) + std::string(1, 0) + matchName;
        for (const std::vector<Token>& tokens : tokensList) {
            nameKey += std::string(1, 0);
            for (const Token& token : tokens) {
                nameKey += boost::lexical_cast<std::string>(token.id) + ";";
            }
        }
        if (!_nameRankCache.read(nameKey, nameRanks)) {
            // Select names based on tokens
            std::vector<std::vector<std::shared_ptr<Name>>> namesList;
            for (const std::vector<Token>& tokens : tokensList) {
                std::string sql = "SELECT DISTINCT n.id, n.name, n.lang, n.type FROM names n, nametokens nt WHERE nt.name_id=n.id AND (n.lang IS NULL OR n.lang='" + escapeSQLValue(_language) + "') AND nt.token_id IN (";
                for (std::size_t i = 0; i < tokens.size(); i++) {
                    sql += (i > 0 ? "," : "") + boost::lexical_cast<std::string>(tokens[i].id);
                }
                sql += ") ORDER BY id ASC";

                std::vector<std::shared_ptr<Name>> names;
                std::string queryKey = query.database->id + std::string(1, 0) + sql;
                if (!_nameCache.read(queryKey, names)) {
                    sqlite3pp::query sqlQuery(*query.database->db, sql.c_str());

                    for (auto qit = sqlQuery.begin(); qit != sqlQuery.end(); qit++) {
                        auto name = std::make_shared<Name>();
                        name->id = qit->get<std::uint64_t>(0);
                        name->name = qit->get<const char*>(1);
                        name->lang = qit->get<const char*>(2) ? qit->get<const char*>(2) : "";
                        name->type = static_cast<FieldType>(qit->get<int>(3));

                        std::string sql2 = "SELECT t.token, t.idf FROM tokens t, nametokens nt WHERE t.id=nt.token_id AND nt.name_id=" + boost::lexical_cast<std::string>(name->id);
                        sqlite3pp::query sqlQuery2(*query.database->db, sql2.c_str());
                        for (auto qit2 = sqlQuery2.begin(); qit2 != sqlQuery2.end(); qit2++) {
                            std::string nameToken = qit2->get<const char*>(0);
                            float idf = static_cast<float>(qit2->get<double>(1));
                            name->tokenIDFs.emplace_back(nameToken, idf);
                        }

                        names.push_back(std::move(name));
                    }

                    _nameQueryCounter++;
                    _nameCache.put(queryKey, names);
                }

                namesList.push_back(std::move(names));
            }

            // Match names, use binary search for fast merging
            nameRanks = std::make_shared<std::vector<NameRank>>();
            if (!namesList.empty()) {
                std::sort(namesList.begin(), namesList.end(), [](const std::vector<std::shared_ptr<Name>>& names1, const std::vector<std::shared_ptr<Name>>& names2) {
                    return names1.size() < names2.size();
                });

                for (std::size_t i = 0; i < namesList[0].size(); i++) {
                    std::map<unistring, float> tokenIDFMap;
                    bool match = namesList[0][i]->type == type;
                    float idf = 0;
                    for (const std::pair<std::string, float>& tokenIDF : namesList[0][i]->tokenIDFs) {
                        tokenIDFMap[toUniString(tokenIDF.first)] = tokenIDF.second;
                        idf += tokenIDF.second;
                    }
                    for (std::size_t j = 1; j < namesList.size(); j++) {
                        auto it = std::lower_bound(namesList[j].begin(), namesList[j].end(), namesList[0][i], [](const std::shared_ptr<Name>& name1, const std::shared_ptr<Name>& name2) {
                            return name1->id < name2->id;
                        });
                        if (it == namesList[j].end() || (*it)->id != namesList[0][i]->id) {
                            match = false;
                            break;
                        }
                        for (const std::pair<std::string, float>& tokenIDF : (*it)->tokenIDFs) {
                            tokenIDFMap[toUniString(tokenIDF.first)] = tokenIDF.second;
                            idf += tokenIDF.second;
                        }
                    }
                    if (match && idf >= MIN_IDF_THRESHOLD) {
                        float rank = calculateNameRank(query, namesList[0][i]->name, matchName, tokenIDFMap);
                        if (rank >= MIN_MATCH_THRESHOLD) {
                            nameRanks->push_back(NameRank { namesList[0][i], rank });
                        }
                    }
                }
            }

            // Sort the results by decreasing ranks
            std::sort(nameRanks->begin(), nameRanks->end(), [](const NameRank& nameRank1, const NameRank& nameRank2) {
                return nameRank1.rank > nameRank2.rank;
            });

            _nameRankCounter++;
            _nameRankCache.put(nameKey, nameRanks);
        }
    }

    void Geocoder::resolveQuery(const Query& query, const Options& options, std::vector<Result>& results) const {
        if (query.null()) {
            return;
        }
        
        const Database& database = *query.database;
        std::vector<std::string> sqlFilters = buildQueryFilters(query);
        if (sqlFilters.empty()) {
            return;
        }
        std::string sql = "SELECT DISTINCT id, housenumbers, features, country_id, region_id, county_id, locality_id, neighbourhood_id, street_id, postcode_id, name_id, rank FROM entities WHERE ";
        for (std::size_t i = 0; i < sqlFilters.size(); i++) {
            sql += (i > 0 ? " AND (" : "(") + sqlFilters[i] + ")";
        }

        std::string entityKey = database.id + std::string(1, 0) + sql;
        std::vector<EntityRow> entityRows;
        if (!_entityCache.read(entityKey, entityRows)) {
            sqlite3pp::query sqlQuery(*database.db, sql.c_str());
            for (auto qit = sqlQuery.begin(); qit != sqlQuery.end(); qit++) {
                EntityRow entityRow;
                entityRow.id = qit->get<unsigned int>(0);
                if (qit->get<const char*>(1)) {
                    entityRow.houseNumbers = qit->get<const char*>(1);
                }
                if (qit->get<const void*>(2)) {
                    entityRow.features = std::string(static_cast<const char*>(qit->get<const void*>(2)), qit->column_bytes(2));
                }
                entityRow.countryId = qit->get<std::uint64_t>(3);
                entityRow.regionId = qit->get<std::uint64_t>(4);
                entityRow.countyId = qit->get<std::uint64_t>(5);
                entityRow.localityId = qit->get<std::uint64_t>(6);
                entityRow.neighbourhoodId = qit->get<std::uint64_t>(7);
                entityRow.streetId = qit->get<std::uint64_t>(8);
                entityRow.postcodeId = qit->get<std::uint64_t>(9);
                entityRow.nameId = qit->get<std::uint64_t>(10);
                entityRow.rank = static_cast<float>(qit->get<int>(11)) / 32767.0f;
                entityRows.push_back(std::move(entityRow));
            }

            _entityQueryCounter++;
            _entityCache.put(entityKey, entityRows);
            _missingEntityQueryCounter += (entityRows.empty() ? 1 : 0);
        }

        auto mercatorConverter = [&database](const cglib::vec2<double>& pos) {
            return wgs84ToWebMercator(database.origin + pos);
        };

        for (const EntityRow& entityRow : entityRows) {
            // Match house number
            unsigned int elementIndex = 0;
            if (query.houseNumber) {
                AddressInterpolator interpolator(entityRow.houseNumbers);
                elementIndex = interpolator.findAddress(*query.houseNumber) + 1; // if not found, interpolator returns -1
                if (!elementIndex) {
                    continue;
                }
            }

            // Build the result
            Result result;
            result.database = query.database;
            result.encodedId = (static_cast<std::uint64_t>(elementIndex) << 32) | entityRow.id;
            result.unmatchedTokens = query.unmatchedTokens();

            // Do field match ranking
            updateMatchRank(database, FieldType::COUNTRY, query, entityRow.countryId, result);
            updateMatchRank(database, FieldType::REGION, query, entityRow.regionId, result);
            updateMatchRank(database, FieldType::COUNTY, query, entityRow.countyId, result);
            updateMatchRank(database, FieldType::LOCALITY, query, entityRow.localityId, result);
            updateMatchRank(database, FieldType::NEIGHBOURHOOD, query, entityRow.neighbourhoodId, result);
            updateMatchRank(database, FieldType::STREET, query, entityRow.streetId, result);
            updateMatchRank(database, FieldType::POSTCODE, query, entityRow.postcodeId, result);
            updateMatchRank(database, FieldType::NAME, query, entityRow.nameId, result);

            // Set penalty for unmatched fields
            result.matchRank *= std::pow(UNMATCHED_FIELD_PENALTY, query.tokenList.unmatchedTokens());

            // Set entity ranking
            result.entityRank *= entityRow.rank;

            // Do location based ranking
            if (options.location) {
                EncodingStream stream(entityRow.features.data(), entityRow.features.size());
                FeatureReader reader(stream, mercatorConverter);

                std::vector<Feature> features;
                if (elementIndex) {
                    AddressInterpolator interpolator(entityRow.houseNumbers);
                    features = interpolator.enumerateAddresses(reader).at(elementIndex - 1).second;
                }
                else {
                    features = reader.readFeatureCollection();
                }

                updateLocationRank(database, options, features, result);
            }

            // Early out test
            if (result.totalRank() < MIN_RANK) {
                continue;
            }

            // Check if the same result is already stored
            auto resultIt = std::find_if(results.begin(), results.end(), [&result](const Result& result2) {
                return result.encodedId == result2.encodedId;
            });
            if (resultIt != results.end()) {
                if (resultIt->totalRank() >= result.totalRank()) {
                    continue; // if we have stored the row with better ranking, ignore current
                }
                results.erase(resultIt); // erase the old match, as the new match is better
            }

            // Find position for the result
            resultIt = std::upper_bound(results.begin(), results.end(), result, [](const Result& result1, const Result& result2) {
                return result1.totalRank() > result2.totalRank();
            });
            if (!(resultIt == results.end() && results.size() == MAX_RESULTS)) {
                results.insert(resultIt, result);

                // Drop results that have too low rankings
                while (!results.empty()) {
                    if (results.front().totalRank() * MAX_RANK_RATIO <= results.back().totalRank() && results.back().totalRank() >= MIN_RANK) {
                        break;
                    }
                    results.pop_back();
                }
            }
        }
    }

    float Geocoder::calculateNameRank(const Query& query, const std::string& name, const std::string& queryName, const std::map<unistring, float>& tokenIDFMap) const {
        float rank = 1.0f;
        std::string nameKey = query.database->id + std::string(1, 0) + name + std::string(1, 0) + queryName;
        if (!_nameMatchCache.read(nameKey, rank)) {
            auto getTokenRank = [&tokenIDFMap, &query](const unistring& token) {
                unistring translatedToken = getTranslatedToken(token, query.database->translationTable);
                auto it = tokenIDFMap.find(translatedToken);
                if (it != tokenIDFMap.end()) {
                    return it->second;
                }
                return 1.0f;
            };

            StringMatcher<unistring> matcher(getTokenRank);
            matcher.setMaxDist(MAX_STRINGMATCH_DIST);
            matcher.setTranslationTable(query.database->translationTable, TRANSLATION_EXTRA_PENALTY);
            if (_autocomplete) {
                matcher.setWildcardChar('%', AUTOCOMPLETE_EXTRA_CHAR_PENALTY);
            }
            rank = matcher.calculateRating(toLower(toUniString(queryName)), toLower(toUniString(name)));

            _nameMatchCounter++;
            _nameMatchCache.put(nameKey, rank);
        }
        return rank;
    }

    std::vector<std::string> Geocoder::buildQueryFilters(const Query& query) const {
        static const std::vector<std::pair<std::string, std::shared_ptr<std::vector<NameRank>> Query::*>> namedFields = {
            { "name_id",          &Query::names },
            { "postcode_id",      &Query::postcodes },
            { "street_id",        &Query::streets },
            { "neighbourhood_id", &Query::neighbourhoods },
            { "locality_id",      &Query::localities },
            { "county_id",        &Query::counties },
            { "region_id",        &Query::regions },
            { "country_id",       &Query::countries }
        };

        bool nonNullField = false;
        std::vector<std::string> sqlFilters;
        for (const std::pair<std::string, std::shared_ptr<std::vector<NameRank>> Query::*>& namedField : namedFields) {
            std::string columnName = namedField.first;
            if (query.*namedField.second) {
                std::string values;
                for (const NameRank& nameRank : *(query.*namedField.second)) {
                    values += (values.empty() ? "" : ",") + boost::lexical_cast<std::string>(nameRank.name->id);
                }
                sqlFilters.push_back(columnName + " IN (" + values + ")");
                nonNullField = true;
            }
            else if (!nonNullField && columnName != "name_id" && columnName != "postcode_id") {
                sqlFilters.push_back(columnName + " IS NULL");
            }
        }
        sqlFilters.push_back(query.houseNumber ? "housenumbers IS NOT NULL" : "housenumbers IS NULL");
        if (!_enabledFilters.empty()) {
            sqlFilters.push_back(Address::buildTypeFilter(_enabledFilters));
        }
        return sqlFilters;
    }

    void Geocoder::updateMatchRank(const Database& database, FieldType type, const Query& query, std::uint64_t dbId, Result& result) const {
        const std::shared_ptr<std::vector<NameRank>>& matchNames = query.*Query::getField(type);
        if (matchNames) {
            auto it = std::find_if(matchNames->begin(), matchNames->end(), [dbId](const NameRank& nameRank) {
                return nameRank.name->id == dbId;
            });
            if (it != matchNames->end()) {
                result.matchRank *= it->rank;
            }
        }
        else if (dbId) {
            result.matchRank *= EXTRA_FIELD_PENALTY;
        }
    }

    void Geocoder::updateLocationRank(const Database& database, const Options& options, const std::vector<Feature>& features, Result& result) const {
        float minDist = options.locationRadius;
        for (const Feature& feature : features) {
            if (std::shared_ptr<Geometry> geometry = feature.getGeometry()) {
                cglib::vec2<double> mercatorMeters = webMercatorMeters(*options.location);
                cglib::vec2<double> mercatorLocation = wgs84ToWebMercator(*options.location);
                cglib::vec2<double> point = geometry->calculateNearestPoint(mercatorLocation);
                cglib::vec2<double> diff = point - mercatorLocation;
                float dist = static_cast<float>(cglib::length(cglib::vec2<double>(diff(0) * mercatorMeters(0), diff(1) * mercatorMeters(1))));
                minDist = std::min(minDist, dist);
            }
        }

        float c = -std::log(MIN_LOCATION_RANK) / options.locationRadius;
        result.locationRank *= std::exp(-minDist * c);
    }

    bool Geocoder::filterQuery(Query& query, const std::vector<Result>& results) const {
        float bestRank = (results.empty() ? 0.0f : results.front().totalRank());
        float worstRank = (results.empty() ? 0.0f : results.back().totalRank());
        for (int i = static_cast<int>(FieldType::COUNTRY); i < static_cast<int>(FieldType::HOUSENUMBER); i++) {
            FieldType type = static_cast<FieldType>(i);
            std::shared_ptr<std::vector<NameRank>> Query::* field = query.getField(type);
            if (query.*field) {
                float rank = !(query.*field)->empty() ? query.bestRank(type, 0) : 0.0f;
                if ((rank < MIN_RANK) || (rank < bestRank * MAX_RANK_RATIO) || (rank < worstRank && results.size() >= MAX_RESULTS)) {
                    return false;
                }

                bool copy = false;
                while (!(query.*field)->empty()) {
                    float rank = query.bestRank(type, (query.*field)->size() - 1);
                    if (!(rank < MIN_RANK) && !(rank < bestRank * MAX_RANK_RATIO) && !(rank < worstRank && results.size() >= MAX_RESULTS)) {
                        break;
                    }
                    if (!copy) {
                        query.*field = std::make_shared<std::vector<NameRank>>(*(query.*field));
                        copy = true;
                    }
                    (query.*field)->pop_back();
                }
                if ((query.*field)->empty()) {
                    return false;
                }
            }
        }

        auto iterateKeys = [](const std::shared_ptr<std::vector<NameRank>>& names) -> const std::vector<NameRank>& {
            static const std::vector<NameRank> nullNames = { NameRank { std::make_shared<Name>(), 1.0f } };
            if (!names) {
                return nullNames;
            }
            return *names;
        };

        auto filterKeys = [](std::shared_ptr<std::vector<NameRank>>& names, const std::unordered_set<uint64_t>& ids) -> bool {
            if (!names) {
                return true;
            }
            std::shared_ptr<std::vector<NameRank>> filteredNames;
            for (auto it = names->begin(); it != names->end(); it++) {
                if (ids.count((*it).name->id)) {
                    if (filteredNames) {
                        filteredNames->push_back(*it);
                    }
                }
                else {
                    if (!filteredNames) {
                        filteredNames = std::make_shared<std::vector<NameRank>>(names->begin(), it);
                    }
                }
            }
            if (!filteredNames) {
                return true;
            }
            names = std::move(filteredNames);
            return !names->empty();
        };

        std::unordered_set<std::uint64_t> filteredIndices[7];
        EntityKey key;
        for (const NameRank& country : iterateKeys(query.countries)) {
            key.countryId = country.name->id;
            for (const NameRank& region : iterateKeys(query.regions)) {
                key.regionId = region.name->id;
                for (const NameRank& county : iterateKeys(query.counties)) {
                    key.countyId = county.name->id;
                    for (const NameRank& locality : iterateKeys(query.localities)) {
                        key.localityId = locality.name->id;
                        for (const NameRank& neighbourhood : iterateKeys(query.neighbourhoods)) {
                            key.neighbourhoodId = neighbourhood.name->id;
                            for (const NameRank& street : iterateKeys(query.streets)) {
                                key.streetId = street.name->id;
                                for (const NameRank& name : iterateKeys(query.names)) {
                                    key.nameId = name.name->id;
                                    if (query.database->entityFilter.data().empty() || query.database->entityFilter.probably_contains(key)) {
                                        filteredIndices[0].insert(country.name->id);
                                        filteredIndices[1].insert(region.name->id);
                                        filteredIndices[2].insert(county.name->id);
                                        filteredIndices[3].insert(locality.name->id);
                                        filteredIndices[4].insert(neighbourhood.name->id);
                                        filteredIndices[5].insert(street.name->id);
                                        filteredIndices[6].insert(name.name->id);
                                    }
                                }
                            }
                        }
                    }
                }
            }
        }
        return filterKeys(query.countries, filteredIndices[0]) && filterKeys(query.regions, filteredIndices[1]) && filterKeys(query.counties, filteredIndices[2]) && filterKeys(query.localities, filteredIndices[3]) && filterKeys(query.neighbourhoods, filteredIndices[4]) && filterKeys(query.streets, filteredIndices[5]) && filterKeys(query.names, filteredIndices[6]);
    }

    bool Geocoder::bindQueryNameField(Query& query, FieldType type, std::shared_ptr<std::vector<NameRank>> Query::* field, const TokenList::Span& span) const {
        std::vector<std::vector<Token>> tokensList = query.tokenList.tags(span);
        std::string matchName = boost::algorithm::join(query.tokenList.tokens(span), " ");
        matchNames(query, type, tokensList, matchName, query.*field);
        return !(query.*field)->empty();
    }

    bool Geocoder::bindQueryStringField(Query& query, FieldType type, std::shared_ptr<std::string> Query::* field, const TokenList::Span& span) const {
        std::vector<std::string> tokenStrings = query.tokenList.tokens(span);
        if (!tokenStrings.empty() && !tokenStrings.back().empty() && tokenStrings.back().back() == '%') {
            tokenStrings.back().pop_back(); // we do not support autocomplete for 'exact' matching
        }

        if (type == FieldType::HOUSENUMBER) {
            if (query.tokenList.prevType(span) != FieldType::STREET && query.tokenList.nextType(span) != FieldType::STREET) {
                return false;
            }
        }
        query.*field = std::make_shared<std::string>(boost::algorithm::join(tokenStrings, " "));
        return true;
    }

    cglib::vec2<double> Geocoder::getOrigin(sqlite3pp::database& db) {
        sqlite3pp::query query(db, "SELECT value FROM metadata WHERE name='origin'");
        for (auto qit = query.begin(); qit != query.end(); qit++) {
            std::string value = qit->get<const char*>(0);

            std::vector<std::string> origin;
            boost::split(origin, value, boost::is_any_of(","), boost::token_compress_off);
            return cglib::vec2<double>(boost::lexical_cast<double>(origin.at(0)), boost::lexical_cast<double>(origin.at(1)));
        }
        return cglib::vec2<double>(0, 0);
    }

    std::unordered_map<unichar_t, unistring> Geocoder::getTranslationTable(sqlite3pp::database& db) {
        sqlite3pp::query query(db, "SELECT value FROM metadata WHERE name='translation_table'");
        for (auto qit = query.begin(); qit != query.end(); qit++) {
            std::string value = qit->get<const char*>(0);

            std::vector<std::string> translationVector;
            boost::split(translationVector, value, boost::is_any_of(","), boost::token_compress_off);
            std::unordered_map<unichar_t, unistring> translationTable;
            for (const std::string& translation : translationVector) {
                unistring uniTranslation = toUniString(translation);
                if (uniTranslation.size() >= 2 && uniTranslation[1] == ':') {
                    translationTable[uniTranslation[0]] = uniTranslation.substr(2);
                }
            }
            return translationTable;
        }
        return std::unordered_map<unichar_t, unistring>();
    }

    unistring Geocoder::getTranslatedToken(const unistring& token, const std::unordered_map<unichar_t, unistring>& translationTable) {
        unistring translatedToken;
        translatedToken.reserve(token.size());
        for (unichar_t c : token) {
            auto it = translationTable.find(c);
            if (it != translationTable.end()) {
                translatedToken += it->second;
            }
            else {
                translatedToken.append(1, c);
            }
        }
        return translatedToken;
    }
} }
=======
#include "Geocoder.h"
#include "FeatureReader.h"
#include "ProjUtils.h"
#include "AddressInterpolator.h"

#include <functional>
#include <algorithm>

#include <boost/lexical_cast.hpp>
#include <boost/algorithm/string/replace.hpp>
#include <boost/algorithm/string/join.hpp>
#include <boost/algorithm/string/trim.hpp>
#include <boost/algorithm/string/classification.hpp>

#include <sqlite3pp.h>

namespace {
    std::string escapeSQLValue(const std::string& val) {
        return boost::replace_all_copy(val, "'", "''");
    }
}

namespace carto { namespace geocoding {
    void Geocoder::prepare(sqlite3pp::database& db) {
        sqlite3pp::query query1(db, "SELECT value FROM metadata WHERE name='__entityfilter_data'");
        for (auto qit1 = query1.begin(); qit1 != query1.end(); qit1++) {
            return;
        }

        sqlite3pp::query query2(db, "SELECT COUNT(*) FROM entities");
        std::size_t rowCount = 0;
        for (auto qit2 = query2.begin(); qit2 != query2.end(); qit2++) {
            rowCount = static_cast<std::size_t>(qit2->get<std::uint64_t>(0));
        }

        std::uint64_t filterBitCount = static_cast<std::uint64_t>(std::ceil((rowCount * 16 * std::log(ENTITY_BLOOM_FILTER_FP_PROB)) / std::log(1.0 / (std::pow(2.0, std::log(2.0)))))) / (8 * sizeof(EntityFilter::bitset_type::block_type)) * (8 * sizeof(EntityFilter::bitset_type::block_type));
		filterBitCount = std::min(filterBitCount, static_cast<std::uint64_t>(ENTITY_BLOOM_FILTER_MAX_SIZE) * 8);
        EntityFilter entityFilter(static_cast<std::uint64_t>(filterBitCount));
        sqlite3pp::query query(db, "SELECT IFNULL(country_id, 0), IFNULL(region_id, 0), IFNULL(county_id, 0), IFNULL(locality_id, 0), IFNULL(neighbourhood_id, 0), IFNULL(street_id, 0), IFNULL(name_id, 0) FROM entities");
        for (auto qit = query.begin(); qit != query.end(); qit++) {
            EntityKey key;
            for (int countryIdx = 0; countryIdx <= (qit->get<std::uint64_t>(0) ? 1 : 0); countryIdx++) {
                key.countryId = qit->get<std::uint64_t>(0) * countryIdx;
                for (int regionIdx = 0; regionIdx <= (qit->get<std::uint64_t>(1) ? 1 : 0); regionIdx++) {
                    key.regionId = qit->get<std::uint64_t>(1) * regionIdx;
                    for (int countyIdx = 0; countyIdx <= (qit->get<std::uint64_t>(2) ? 1 : 0); countyIdx++) {
                        key.countyId = qit->get<std::uint64_t>(2) * countyIdx;
                        for (int localityIdx = 0; localityIdx <= (qit->get<std::uint64_t>(3) ? 1 : 0); localityIdx++) {
                            key.localityId = qit->get<std::uint64_t>(3) * localityIdx;
                            for (int neighbourhoodIdx = 0; neighbourhoodIdx <= (qit->get<std::uint64_t>(4) ? 1 : 0); neighbourhoodIdx++) {
                                key.neighbourhoodId = qit->get<std::uint64_t>(4) * neighbourhoodIdx;
                                for (int streetIdx = 0; streetIdx <= (qit->get<std::uint64_t>(5) ? 1 : 0); streetIdx++) {
                                    key.streetId = qit->get<std::uint64_t>(5) * streetIdx;
                                    for (int nameIdx = 0; nameIdx <= (qit->get<std::uint64_t>(6) ? 1 : 0); nameIdx++) {
                                        key.nameId = qit->get<std::uint64_t>(6) * nameIdx;
                                        entityFilter.insert(key);
                                    }
                                }
                            }
                        }
                    }
                }
            }
        }

        std::vector<EntityFilter::bitset_type::block_type> blocks(entityFilter.data().num_blocks());
        boost::to_block_range(entityFilter.data(), blocks.begin());
        sqlite3pp::command command(db, "INSERT INTO metadata (name, value) VALUES('__entityfilter_data', :value)");
        command.bind(":value", blocks.data(), static_cast<int>(blocks.size() * sizeof(EntityFilter::bitset_type::block_type)));
        command.execute();
    }
    
    bool Geocoder::import(const std::shared_ptr<sqlite3pp::database>& db) {
        std::lock_guard<std::recursive_mutex> lock(_mutex);
        auto database = std::make_shared<Database>();
        database->id = "db" + boost::lexical_cast<std::string>(_databases.size());
        database->db = db;
        database->origin = getOrigin(*db);
        database->translationTable = getTranslationTable(*db);
        database->entityFilter = EntityFilter(0);

        sqlite3pp::query query(*db, "SELECT value FROM metadata WHERE name='__entityfilter_data'");
        for (auto qit = query.begin(); qit != query.end(); qit++) {
            std::size_t size = qit->column_bytes(0);
            const unsigned char* data = static_cast<const unsigned char*>(qit->get<const void*>(0));
            database->entityFilter = EntityFilter(size * 8);
            boost::from_block_range(reinterpret_cast<const EntityFilter::bitset_type::block_type*>(data), reinterpret_cast<const EntityFilter::bitset_type::block_type*>(data + size), database->entityFilter.data());
        }
        
        _databases.push_back(std::move(database));
        return true;
    }
    
    bool Geocoder::getAutocomplete() const {
        std::lock_guard<std::recursive_mutex> lock(_mutex);
        return _autocomplete;
    }

    void Geocoder::setAutocomplete(bool autocomplete) {
        std::lock_guard<std::recursive_mutex> lock(_mutex);
         _autocomplete = autocomplete;
    }

    std::string Geocoder::getLanguage() const {
        std::lock_guard<std::recursive_mutex> lock(_mutex);
        return _language;
    }

    void Geocoder::setLanguage(const std::string& language) {
        std::lock_guard<std::recursive_mutex> lock(_mutex);
        _language = language;
        _addressCache.clear();
        _entityCache.clear();
        _nameCache.clear();
        _nameRankCache.clear();
        _nameMatchCache.clear();
    }

    bool Geocoder::isFilterEnabled(Address::Type type) const {
        std::lock_guard<std::recursive_mutex> lock(_mutex);
        return std::find(_enabledFilters.begin(), _enabledFilters.end(), type) != _enabledFilters.end();
    }

    void Geocoder::setFilterEnabled(Address::Type type, bool enabled) {
        std::lock_guard<std::recursive_mutex> lock(_mutex);
        auto it = std::find(_enabledFilters.begin(), _enabledFilters.end(), type);
        if (enabled && it == _enabledFilters.end()) {
            _enabledFilters.push_back(type);
        }
        else if (!enabled && it != _enabledFilters.end()) {
            _enabledFilters.erase(it);
        }
    }

    std::vector<std::pair<Address, float>> Geocoder::findAddresses(const std::string& queryString, const Options& options) const {
        std::lock_guard<std::recursive_mutex> lock(_mutex);

        std::string queryStringLC = toUtf8String(toLower(toUniString(queryString)));
        std::string safeQueryString = boost::replace_all_copy(boost::replace_all_copy(queryStringLC, "%", ""), "_", "");
        boost::trim(safeQueryString);

        // Prepare autocomplete query string by appending % sign
        bool autocomplete = _autocomplete && safeQueryString.size() >= MIN_AUTOCOMPLETE_SIZE;
        if (!safeQueryString.empty() && TokenList::isSeparator(safeQueryString.back())) {
            autocomplete = false;
        }
        if (autocomplete) {
            // Tricky, do not use autocomplete if the query ends with space. Otherwise append % sign that has special meaning
            safeQueryString += (boost::trim_right_copy(queryString) != queryString ? " " : "%");
        }

        // Do matching in 2 phases (exact/inexact), if required
        std::vector<Result> results;
        for (int pass = 0; pass < 2; pass++) {
            for (const std::shared_ptr<Database>& database : _databases) {
                Query query;
                query.database = database;
                query.tokenList = TokenList::build(safeQueryString);
                matchTokens(query, pass, query.tokenList);
                std::set<std::vector<std::pair<FieldType, std::string>>> assignments;
                matchQuery(query, options, assignments, results);
            }
            if (!results.empty()) {
                break;
            }
        }

        // Reorder databases, keep databases with best matches first in the list for subsequent queries
        for (auto it = results.rbegin(); it != results.rend(); it++) {
            auto dbit = std::find(_databases.begin(), _databases.end(), it->database);
            if (dbit != _databases.end()) {
                std::rotate(_databases.begin(), dbit, dbit + 1);
            }
        }

        // Create address data from the results by merging consecutive results, if possible
        std::vector<std::pair<Address, float>> addresses;
        for (const Result& result : results) {
            if (addresses.size() >= MAX_RESULTS) {
                break;
            }

            Address address;
            std::string addrKey = result.database->id + std::string(1, 0) + boost::lexical_cast<std::string>(result.encodedId);
            if (!_addressCache.read(addrKey, address)) {
                address.loadFromDB(*result.database->db, result.encodedId, _language, [&result](const cglib::vec2<double>& pos) {
                    return result.database->origin + pos;
                });

                _addressQueryCounter++;
                _addressCache.put(addrKey, address);
            }

            if (!addresses.empty() && result.totalRank() == addresses.back().second) {
                if (addresses.back().first.merge(address)) {
                    continue;
                }
            }
            addresses.emplace_back(address, result.totalRank());
        }
        return addresses;
    }

    void Geocoder::matchTokens(Query& query, int pass, TokenList& tokenList) const {
        for (int i = 0; i < tokenList.size(); i++) {
            std::string tokenValue = tokenList.tokens(TokenList::Span(i, 1)).front();

            // Do token translation, actual tokens are normalized relative to real names using translation table
            unistring translatedToken = getTranslatedToken(toUniString(tokenValue), query.database->translationTable);

            // Build token info list for the token
            if (!translatedToken.empty()) {
                std::string sql = "SELECT id, token, typemask, idf FROM tokens WHERE ";
                if (pass > 0 && translatedToken.size() >= 2) {
                    sql += "token LIKE '" + escapeSQLValue(toUtf8String(translatedToken.substr(0, 2))) + "%' ORDER BY ABS(LENGTH(token) - " + boost::lexical_cast<std::string>(translatedToken.size()) + ") ASC, idf ASC LIMIT 10";
                }
                else if (!translatedToken.empty() && translatedToken.back() == '%') {
                    sql += "token LIKE '" + escapeSQLValue(toUtf8String(translatedToken)) + "' ORDER BY LENGTH(token) ASC, idf ASC LIMIT 10";
                }
                else {
                    sql += "token='" + escapeSQLValue(toUtf8String(translatedToken)) + "'";
                }

				std::string tokenKey = query.database->id + std::string(1, 0) + sql;
				std::vector<Token> tokens;
				if (!_tokenCache.read(tokenKey, tokens)) {
					sqlite3pp::query sqlQuery(*query.database->db, sql.c_str());

					for (auto qit = sqlQuery.begin(); qit != sqlQuery.end(); qit++) {
						Token token;
						token.id = qit->get<std::uint64_t>(0);
						token.token = qit->get<const char*>(1);
						token.typeMask = qit->get<std::uint32_t>(2);
						token.idf = static_cast<float>(qit->get<double>(3));
						tokens.push_back(std::move(token));
					}

					_tokenQueryCounter++;
					_tokenCache.put(tokenKey, tokens);
				}
                    
				std::uint32_t validTypeMask = 0;
				float minIDF = std::numeric_limits<float>::infinity();
				for (auto it = tokens.begin(); it != tokens.end(); ) {
					std::vector<std::pair<std::string, float>> tokenIDFs = { { it->token, it->idf } };
                    if (calculateNameRank(query, it->token, toUtf8String(translatedToken), tokenIDFs) >= MIN_MATCH_THRESHOLD) {
                        minIDF = std::min(minIDF, it->idf);
                        validTypeMask |= it->typeMask;
						it++;
					}
					else {
						it = tokens.erase(it);
					}
                }
                tokenList.setTag(i, tokens);
                tokenList.setIDF(i, minIDF);
                tokenList.setValidTypeMask(i, validTypeMask);
            }
        }
    }

    void Geocoder::matchQuery(Query& query, const Options& options, std::set<std::vector<std::pair<FieldType, std::string>>>& assignments, std::vector<Result>& results) const {
        if (!results.empty()) {
            if (results.front().unmatchedTokens < query.tokenList.unmatchedInvalidTokens()) {
                return;
            }
        }
		assignments.insert(query.tokenList.assignment());

        // Enumerate token list
        std::uint32_t validTypeMask = (1 << static_cast<int>(FieldType::COUNTRY)) | (1 << static_cast<int>(FieldType::REGION)) | (1 << static_cast<int>(FieldType::COUNTY)) | (1 << static_cast<int>(FieldType::LOCALITY)) | (1 << static_cast<int>(FieldType::NEIGHBOURHOOD)) | (1 << static_cast<int>(FieldType::STREET)) | (1 << static_cast<int>(FieldType::NAME));
        std::uint32_t strictTypeMask = (1 << static_cast<int>(FieldType::STREET)) | (1 << static_cast<int>(FieldType::NAME));
        if (query.streets) {
            validTypeMask |= 1 << static_cast<int>(FieldType::HOUSENUMBER);
        }
        if (query.houseNumber) {
            validTypeMask |= 1 << static_cast<int>(FieldType::POSTCODE);
        }
        
		query.tokenList.enumerateSpans(validTypeMask, strictTypeMask, [&](const std::vector<std::pair<FieldType, TokenList::Span>>& spans) -> bool {
			std::vector<Query> subQueries;
			for (std::size_t i = 0; i < spans.size(); i++) {
				FieldType type = spans[i].first;
				const TokenList::Span& span = spans[i].second;
				if (type == FieldType::NONE) {
					if (!results.empty()) {
						if (results.front().unmatchedTokens < query.tokenList.unmatchedTokens()) {
							break;
						}
					}
					resolveQuery(query, options, results);
					break;
				}

				Query subQuery = query;
				subQuery.tokenList.assignType(span, type);
				if (!subQuery.tokenList.valid()) {
					continue;
				}
				if (assignments.find(subQuery.tokenList.assignment()) != assignments.end()) {
					continue;
				}

				bool valid = true;
				if (span.count > 0) {
					switch (type) {
					case FieldType::HOUSENUMBER:
						valid = bindQueryStringField(subQuery, type, &Query::houseNumber, span);
						break;
					default:
						valid = bindQueryNameField(subQuery, type, Query::getField(type), span);
						break;
					}

					if (valid) {
						valid = filterQuery(subQuery, results);
					}
				}

				if (valid) {
					subQueries.push_back(subQuery);
				}
			}

			std::sort(subQueries.begin(), subQueries.end(), [](const Query& subQuery1, const Query& subQuery2) {
				return subQuery1.bestRank(FieldType::NONE, 0) > subQuery2.bestRank(FieldType::NONE, 0);
			});
				
			if (!subQueries.empty()) {
				float bestRank = 0.0f;
				for (Query& subQuery : subQueries) {
					if (subQuery.bestRank(FieldType::NONE, 0) < bestRank) {
						break;
					}
					std::size_t count = results.size();
					matchQuery(subQuery, options, assignments, results);
					if (results.size() > count) {
						bestRank = subQuery.bestRank(FieldType::NONE, 0);
					}
				}
				return results.empty();// || results.front().matchRank < 1;
			}
			return true;
		});
    }

    void Geocoder::matchNames(const Query& query, FieldType type, const std::vector<std::vector<Token>>& tokensList, const std::string& matchName, std::shared_ptr<std::vector<Geocoder::NameRank>>& nameRanks1) const {
		/*
		float nameIDF = 0.0f;
		for (const std::vector<Token>& tokens : tokensList) {
			auto it = std::min_element(tokens.begin(), tokens.end(), [](const Token& token1, const Token& token2) { return token1.idf > token2.idf; });
			nameIDF += it->idf;
		}
		if (nameIDF < MIN_IDF_THRESHOLD) {
			nameRanks1 = std::make_shared<std::vector<NameRank>>();
			return;
		}
		*/

        std::string nameKey = query.database->id + std::string(1, 0) + /*static_cast<char>(type) + std::string(1, 0) + */matchName;
        for (const std::vector<Token>& tokens : tokensList) {
            nameKey += std::string(1, 0);
            for (const Token& token : tokens) {
                nameKey += boost::lexical_cast<std::string>(token.id) + ";";
            }
        }
		std::shared_ptr<std::vector<Geocoder::NameRank>> nameRanks;
        if (!_nameRankCache.read(nameKey, nameRanks)) {
			std::vector<std::vector<Token>> sortedTokensList = tokensList;
			for (std::vector<Token>& tokens : sortedTokensList) {
				std::sort(tokens.begin(), tokens.end(), [](const Token& token1, const Token& token2) { return token1.idf < token2.idf; });
			}
			std::sort(sortedTokensList.begin(), sortedTokensList.end(), [](const std::vector<Token>& tokens1, const std::vector<Token>& tokens2) { return tokens1.front().idf > tokens2.front().idf; });
            
			// Select names based on tokens
			boost::optional<std::vector<std::shared_ptr<Name>>> optNames;
            for (const std::vector<Token>& tokens : sortedTokensList) {
				std::string sql = "SELECT DISTINCT n.id, n.name, n.lang, n.type FROM names n, nametokens nt WHERE nt.name_id=n.id AND (n.lang IS NULL OR n.lang='" + escapeSQLValue(_language) + "') AND nt.token_id IN (";
                for (std::size_t i = 0; i < tokens.size(); i++) {
					sql += (i > 0 ? "," : "") + boost::lexical_cast<std::string>(tokens[i].id);
                }
				sql += ")";
				if (optNames) {
					sql += " AND n.id IN (";
					for (std::size_t j = 0; j < (*optNames).size(); j++) {
						sql += (j > 0 ? "," : "") + boost::lexical_cast<std::string>((*optNames)[j]->id);
					}
					sql += ")";
				}

                std::string queryKey = query.database->id + std::string(1, 0) + sql;
				std::vector<std::shared_ptr<Name>> names;
                if (!_nameCache.read(queryKey, names)) {
                    sqlite3pp::query sqlQuery(*query.database->db, sql.c_str());

                    for (auto qit = sqlQuery.begin(); qit != sqlQuery.end(); qit++) {
                        auto name = std::make_shared<Name>();
                        name->id = qit->get<std::uint64_t>(0);
                        name->name = qit->get<const char*>(1);
                        name->lang = qit->get<const char*>(2) ? qit->get<const char*>(2) : "";
                        name->type = static_cast<FieldType>(qit->get<int>(3));

						/*
						std::string sql2 = "SELECT t.token, t.idf FROM tokens t, nametokens nt WHERE t.id=nt.token_id AND nt.name_id=" + boost::lexical_cast<std::string>(name->id);
						sqlite3pp::query sqlQuery2(*query.database->db, sql2.c_str());
						for (auto qit2 = sqlQuery2.begin(); qit2 != sqlQuery2.end(); qit2++) {
							std::string nameToken = qit2->get<const char*>(0);
							float idf = static_cast<float>(qit2->get<double>(1));
							name->tokenIDFs.emplace_back(nameToken, idf);
						}
						*/

                        names.push_back(std::move(name));
                    }

                    _nameQueryCounter++;
                    _nameCache.put(queryKey, names);
                }

				optNames = names;
				if (names.empty()) {
					break;
				}
            }

            // Match names, use binary search for fast merging
			nameRanks = std::make_shared<std::vector<NameRank>>();
			if (optNames) {
				for (const std::shared_ptr<Name>& name : *optNames) {
					float rank = calculateNameRank(query, name->name, matchName, name->tokenIDFs);
					if (rank >= MIN_MATCH_THRESHOLD) {
						nameRanks->push_back(NameRank { name, rank });
					}
                }

				// Sort the results by decreasing ranks
				std::sort(nameRanks->begin(), nameRanks->end(), [](const NameRank& nameRank1, const NameRank& nameRank2) {
					return nameRank1.rank > nameRank2.rank;
				});
				for (std::size_t i = 1; i < nameRanks->size(); i++) {
					if (nameRanks->at(i).rank < nameRanks->front().rank * MAX_MATCH_RATIO) {
						nameRanks->erase(nameRanks->begin() + i, nameRanks->end());
						break;
					}
				}
			}

            _nameRankCounter++;
            _nameRankCache.put(nameKey, nameRanks);
        }

		nameRanks1 = std::make_shared<std::vector<NameRank>>();
		for (const NameRank& nameRank : *nameRanks) {
			if (nameRank.name->type == type) {
				nameRanks1->push_back(nameRank);
			}
		}
    }

    void Geocoder::resolveQuery(const Query& query, const Options& options, std::vector<Result>& results) const {
        if (query.null()) {
            return;
        }
        
        const Database& database = *query.database;
        std::vector<std::string> sqlFilters = buildQueryFilters(query);
        if (sqlFilters.empty()) {
            return;
        }
        std::string sql = "SELECT DISTINCT id, housenumbers, features, country_id, region_id, county_id, locality_id, neighbourhood_id, street_id, postcode_id, name_id, rank FROM entities WHERE ";
        for (std::size_t i = 0; i < sqlFilters.size(); i++) {
            sql += (i > 0 ? " AND (" : "(") + sqlFilters[i] + ")";
        }

        std::string entityKey = database.id + std::string(1, 0) + sql;
        std::vector<EntityRow> entityRows;
        if (!_entityCache.read(entityKey, entityRows)) {
            sqlite3pp::query sqlQuery(*database.db, sql.c_str());
            for (auto qit = sqlQuery.begin(); qit != sqlQuery.end(); qit++) {
                EntityRow entityRow;
                entityRow.id = qit->get<unsigned int>(0);
                if (qit->get<const char*>(1)) {
                    entityRow.houseNumbers = qit->get<const char*>(1);
                }
                if (qit->get<const void*>(2)) {
                    entityRow.features = std::string(static_cast<const char*>(qit->get<const void*>(2)), qit->column_bytes(2));
                }
                entityRow.countryId = qit->get<std::uint64_t>(3);
                entityRow.regionId = qit->get<std::uint64_t>(4);
                entityRow.countyId = qit->get<std::uint64_t>(5);
                entityRow.localityId = qit->get<std::uint64_t>(6);
                entityRow.neighbourhoodId = qit->get<std::uint64_t>(7);
                entityRow.streetId = qit->get<std::uint64_t>(8);
                entityRow.postcodeId = qit->get<std::uint64_t>(9);
                entityRow.nameId = qit->get<std::uint64_t>(10);
                entityRow.rank = static_cast<float>(qit->get<int>(11)) / 32767.0f;
                entityRows.push_back(std::move(entityRow));
            }

            _entityQueryCounter++;
            _entityCache.put(entityKey, entityRows);
            _missingEntityQueryCounter += (entityRows.empty() ? 1 : 0);
        }

        auto mercatorConverter = [&database](const cglib::vec2<double>& pos) {
            return wgs84ToWebMercator(database.origin + pos);
        };

        for (const EntityRow& entityRow : entityRows) {
            // Match house number
            unsigned int elementIndex = 0;
            if (query.houseNumber) {
                AddressInterpolator interpolator(entityRow.houseNumbers);
                elementIndex = interpolator.findAddress(*query.houseNumber) + 1; // if not found, interpolator returns -1
                if (!elementIndex) {
                    continue;
                }
            }

            // Build the result
            Result result;
            result.database = query.database;
            result.encodedId = (static_cast<std::uint64_t>(elementIndex) << 32) | entityRow.id;
            result.unmatchedTokens = query.unmatchedTokens();

            // Do field match ranking
            updateMatchRank(database, FieldType::COUNTRY, query, entityRow.countryId, result);
            updateMatchRank(database, FieldType::REGION, query, entityRow.regionId, result);
            updateMatchRank(database, FieldType::COUNTY, query, entityRow.countyId, result);
            updateMatchRank(database, FieldType::LOCALITY, query, entityRow.localityId, result);
            updateMatchRank(database, FieldType::NEIGHBOURHOOD, query, entityRow.neighbourhoodId, result);
            updateMatchRank(database, FieldType::STREET, query, entityRow.streetId, result);
            updateMatchRank(database, FieldType::POSTCODE, query, entityRow.postcodeId, result);
            updateMatchRank(database, FieldType::NAME, query, entityRow.nameId, result);

            // Set penalty for unmatched fields
            result.matchRank *= std::pow(UNMATCHED_FIELD_PENALTY, query.tokenList.unmatchedTokens());

            // Set entity ranking
            result.entityRank *= entityRow.rank;

            // Do location based ranking
            if (options.location) {
                EncodingStream stream(entityRow.features.data(), entityRow.features.size());
                FeatureReader reader(stream, mercatorConverter);

                std::vector<Feature> features;
                if (elementIndex) {
                    AddressInterpolator interpolator(entityRow.houseNumbers);
                    features = interpolator.enumerateAddresses(reader).at(elementIndex - 1).second;
                }
                else {
                    features = reader.readFeatureCollection();
                }

                updateLocationRank(database, options, features, result);
            }

            // Early out test
            if (result.totalRank() < MIN_RANK_THRESHOLD) {
                continue;
            }

            // Check if the same result is already stored
            auto resultIt = std::find_if(results.begin(), results.end(), [&result](const Result& result2) {
                return result.encodedId == result2.encodedId;
            });
            if (resultIt != results.end()) {
                if (resultIt->totalRank() >= result.totalRank()) {
                    continue; // if we have stored the row with better ranking, ignore current
                }
                results.erase(resultIt); // erase the old match, as the new match is better
            }

            // Find position for the result
            resultIt = std::upper_bound(results.begin(), results.end(), result, [](const Result& result1, const Result& result2) {
                return result1.totalRank() > result2.totalRank();
            });
            if (!(resultIt == results.end() && results.size() == MAX_RESULTS)) {
                results.insert(resultIt, result);

                // Drop results that have too low rankings
                while (!results.empty()) {
                    if (results.front().totalRank() * MAX_RANK_RATIO <= results.back().totalRank() && results.back().totalRank() >= MIN_RANK_THRESHOLD) {
                        break;
                    }
                    results.pop_back();
                }
            }
        }
    }

    float Geocoder::calculateNameRank(const Query& query, const std::string& name, const std::string& queryName, const std::vector<std::pair<std::string, float>>& tokenIDFs) const {
        float rank = 1.0f;
        std::string nameKey = query.database->id + std::string(1, 0) + name + std::string(1, 0) + queryName;
        if (!_nameMatchCache.read(nameKey, rank)) {
            auto getTokenRank = [&tokenIDFs, &query](const unistring& token) {
                std::string translatedToken = toUtf8String(getTranslatedToken(token, query.database->translationTable));
				auto it = std::find_if(tokenIDFs.begin(), tokenIDFs.end(), [&translatedToken](const std::pair<std::string, float>& tokenIDF) {
					return tokenIDF.first == translatedToken;
				});
                if (it != tokenIDFs.end()) {
                    return it->second;
                }
                return 1.0f;
            };

            StringMatcher<unistring> matcher(getTokenRank);
            matcher.setMaxDist(MAX_STRINGMATCH_DIST);
            matcher.setTranslationTable(query.database->translationTable, TRANSLATION_EXTRA_PENALTY);
            if (_autocomplete) {
                matcher.setWildcardChar('%', AUTOCOMPLETE_EXTRA_CHAR_PENALTY);
            }
            rank = matcher.calculateRating(toLower(toUniString(queryName)), toLower(toUniString(name)));

            _nameMatchCounter++;
            _nameMatchCache.put(nameKey, rank);
        }
        return rank;
    }

    std::vector<std::string> Geocoder::buildQueryFilters(const Query& query) const {
        static const std::vector<std::pair<std::string, std::shared_ptr<std::vector<NameRank>> Query::*>> namedFields = {
            { "name_id",          &Query::names },
            { "postcode_id",      &Query::postcodes },
            { "street_id",        &Query::streets },
            { "neighbourhood_id", &Query::neighbourhoods },
            { "locality_id",      &Query::localities },
            { "county_id",        &Query::counties },
            { "region_id",        &Query::regions },
            { "country_id",       &Query::countries }
        };

        bool nonNullField = false;
        std::vector<std::string> sqlFilters;
        for (const std::pair<std::string, std::shared_ptr<std::vector<NameRank>> Query::*>& namedField : namedFields) {
            std::string columnName = namedField.first;
            if (query.*namedField.second) {
                std::string values;
                for (const NameRank& nameRank : *(query.*namedField.second)) {
                    values += (values.empty() ? "" : ",") + boost::lexical_cast<std::string>(nameRank.name->id);
                }
                sqlFilters.push_back(columnName + " IN (" + values + ")");
                nonNullField = true;
            }
            else if (!nonNullField && columnName != "name_id" && columnName != "postcode_id") {
                sqlFilters.push_back(columnName + " IS NULL");
            }
        }
        sqlFilters.push_back(query.houseNumber ? "housenumbers IS NOT NULL" : "housenumbers IS NULL");
        if (!_enabledFilters.empty()) {
            sqlFilters.push_back(Address::buildTypeFilter(_enabledFilters));
        }
        return sqlFilters;
    }

    void Geocoder::updateMatchRank(const Database& database, FieldType type, const Query& query, std::uint64_t dbId, Result& result) const {
        const std::shared_ptr<std::vector<NameRank>>& matchNames = query.*Query::getField(type);
        if (matchNames) {
            auto it = std::find_if(matchNames->begin(), matchNames->end(), [dbId](const NameRank& nameRank) {
                return nameRank.name->id == dbId;
            });
            if (it != matchNames->end()) {
                result.matchRank *= it->rank;
            }
        }
        else if (dbId) {
            result.matchRank *= EXTRA_FIELD_PENALTY;
        }
    }

    void Geocoder::updateLocationRank(const Database& database, const Options& options, const std::vector<Feature>& features, Result& result) const {
        float minDist = options.locationRadius;
        for (const Feature& feature : features) {
            if (std::shared_ptr<Geometry> geometry = feature.getGeometry()) {
                cglib::vec2<double> mercatorMeters = webMercatorMeters(*options.location);
                cglib::vec2<double> mercatorLocation = wgs84ToWebMercator(*options.location);
                cglib::vec2<double> point = geometry->calculateNearestPoint(mercatorLocation);
                cglib::vec2<double> diff = point - mercatorLocation;
                float dist = static_cast<float>(cglib::length(cglib::vec2<double>(diff(0) * mercatorMeters(0), diff(1) * mercatorMeters(1))));
                minDist = std::min(minDist, dist);
            }
        }

        float c = -std::log(MIN_LOCATION_RANK) / options.locationRadius;
        result.locationRank *= std::exp(-minDist * c);
    }

    bool Geocoder::filterQuery(Query& query, const std::vector<Result>& results) const {
		static constexpr std::size_t THRESHOLD = 64;
		
		_bloomTestCounter++;
        
		float bestRank = (results.empty() ? 0.0f : results.front().totalRank());
        float worstRank = (results.empty() ? 0.0f : results.back().totalRank());
        for (int i = static_cast<int>(FieldType::COUNTRY); i < static_cast<int>(FieldType::HOUSENUMBER); i++) {
            FieldType type = static_cast<FieldType>(i);
            std::shared_ptr<std::vector<NameRank>> Query::* field = query.getField(type);
            if (query.*field) {
                float rank = !(query.*field)->empty() ? query.bestRank(type, 0) : 0.0f;
                if ((rank < MIN_RANK_THRESHOLD) || (rank < bestRank * MAX_RANK_RATIO) || (rank < worstRank && results.size() >= MAX_RESULTS)) {
                    return false;
                }

                bool copy = false;
                while (!(query.*field)->empty()) {
                    float rank = query.bestRank(type, (query.*field)->size() - 1);
                    if (!(rank < MIN_RANK_THRESHOLD) && !(rank < bestRank * MAX_RANK_RATIO) && !(rank < worstRank && results.size() >= MAX_RESULTS)) {
                        break;
                    }
                    if (!copy) {
                        query.*field = std::make_shared<std::vector<NameRank>>(*(query.*field));
                        copy = true;
                    }
                    (query.*field)->pop_back();
                }
                if ((query.*field)->empty()) {
                    return false;
                }
            }
        }

        auto iterateKeys = [](const std::shared_ptr<std::vector<NameRank>>& names) -> const std::vector<NameRank>& {
            static const std::vector<NameRank> nullNames = { NameRank { std::make_shared<Name>(), 1.0f } };
            if (!names || names->size() > THRESHOLD) {
                return nullNames;
            }
            return *names;
        };

        auto filterKeys = [](std::shared_ptr<std::vector<NameRank>>& names, const std::unordered_set<uint64_t>& ids) -> bool {
            if (!names || names->size() > THRESHOLD) {
                return true;
            }
            std::shared_ptr<std::vector<NameRank>> filteredNames;
            for (auto it = names->begin(); it != names->end(); it++) {
                if (ids.count((*it).name->id)) {
                    if (filteredNames) {
                        filteredNames->push_back(*it);
                    }
                }
                else {
                    if (!filteredNames) {
                        filteredNames = std::make_shared<std::vector<NameRank>>(names->begin(), it);
                    }
                }
            }
            if (!filteredNames) {
                return true;
            }
            names = std::move(filteredNames);
            return !names->empty();
        };

        std::unordered_set<std::uint64_t> filteredIndices[7];
        EntityKey key;
        for (const NameRank& country : iterateKeys(query.countries)) {
            key.countryId = country.name->id;
            for (const NameRank& region : iterateKeys(query.regions)) {
                key.regionId = region.name->id;
                for (const NameRank& county : iterateKeys(query.counties)) {
                    key.countyId = county.name->id;
                    for (const NameRank& locality : iterateKeys(query.localities)) {
                        key.localityId = locality.name->id;
                        for (const NameRank& neighbourhood : iterateKeys(query.neighbourhoods)) {
                            key.neighbourhoodId = neighbourhood.name->id;
                            for (const NameRank& street : iterateKeys(query.streets)) {
                                key.streetId = street.name->id;
                                for (const NameRank& name : iterateKeys(query.names)) {
                                    key.nameId = name.name->id;
                                    if (query.database->entityFilter.data().empty() || query.database->entityFilter.probably_contains(key)) {
                                        filteredIndices[0].insert(country.name->id);
                                        filteredIndices[1].insert(region.name->id);
                                        filteredIndices[2].insert(county.name->id);
                                        filteredIndices[3].insert(locality.name->id);
                                        filteredIndices[4].insert(neighbourhood.name->id);
                                        filteredIndices[5].insert(street.name->id);
                                        filteredIndices[6].insert(name.name->id);
                                    }
                                }
                            }
                        }
                    }
                }
            }
        }
        return filterKeys(query.countries, filteredIndices[0]) && filterKeys(query.regions, filteredIndices[1]) && filterKeys(query.counties, filteredIndices[2]) && filterKeys(query.localities, filteredIndices[3]) && filterKeys(query.neighbourhoods, filteredIndices[4]) && filterKeys(query.streets, filteredIndices[5]) && filterKeys(query.names, filteredIndices[6]);
    }

    bool Geocoder::bindQueryNameField(Query& query, FieldType type, std::shared_ptr<std::vector<NameRank>> Query::* field, const TokenList::Span& span) const {
        std::vector<std::vector<Token>> tokensList = query.tokenList.tags(span);
        std::string matchName = boost::algorithm::join(query.tokenList.tokens(span), " ");
        matchNames(query, type, tokensList, matchName, query.*field);
        return !(query.*field)->empty();
    }

    bool Geocoder::bindQueryStringField(Query& query, FieldType type, std::shared_ptr<std::string> Query::* field, const TokenList::Span& span) const {
        std::vector<std::string> tokenStrings = query.tokenList.tokens(span);
        if (!tokenStrings.empty() && !tokenStrings.back().empty() && tokenStrings.back().back() == '%') {
            tokenStrings.back().pop_back(); // we do not support autocomplete for 'exact' matching
        }

        if (type == FieldType::HOUSENUMBER) {
            if (query.tokenList.prevType(span) != FieldType::STREET && query.tokenList.nextType(span) != FieldType::STREET) {
                return false;
            }
        }
        query.*field = std::make_shared<std::string>(boost::algorithm::join(tokenStrings, " "));
        return true;
    }

    cglib::vec2<double> Geocoder::getOrigin(sqlite3pp::database& db) {
        sqlite3pp::query query(db, "SELECT value FROM metadata WHERE name='origin'");
        for (auto qit = query.begin(); qit != query.end(); qit++) {
            std::string value = qit->get<const char*>(0);

            std::vector<std::string> origin;
            boost::split(origin, value, boost::is_any_of(","), boost::token_compress_off);
            return cglib::vec2<double>(boost::lexical_cast<double>(origin.at(0)), boost::lexical_cast<double>(origin.at(1)));
        }
        return cglib::vec2<double>(0, 0);
    }

    std::unordered_map<unichar_t, unistring> Geocoder::getTranslationTable(sqlite3pp::database& db) {
        sqlite3pp::query query(db, "SELECT value FROM metadata WHERE name='translation_table'");
        for (auto qit = query.begin(); qit != query.end(); qit++) {
            std::string value = qit->get<const char*>(0);

            std::vector<std::string> translationVector;
            boost::split(translationVector, value, boost::is_any_of(","), boost::token_compress_off);
            std::unordered_map<unichar_t, unistring> translationTable;
            for (const std::string& translation : translationVector) {
                unistring uniTranslation = toUniString(translation);
                if (uniTranslation.size() >= 2 && uniTranslation[1] == ':') {
                    translationTable[uniTranslation[0]] = uniTranslation.substr(2);
                }
            }
            return translationTable;
        }
        return std::unordered_map<unichar_t, unistring>();
    }

    unistring Geocoder::getTranslatedToken(const unistring& token, const std::unordered_map<unichar_t, unistring>& translationTable) {
        unistring translatedToken;
        translatedToken.reserve(token.size());
        for (unichar_t c : token) {
            auto it = translationTable.find(c);
            if (it != translationTable.end()) {
                translatedToken += it->second;
            }
            else {
                translatedToken.append(1, c);
            }
        }
        return translatedToken;
    }
} }
>>>>>>> 3c527b99
<|MERGE_RESOLUTION|>--- conflicted
+++ resolved
@@ -1,1666 +1,857 @@
-<<<<<<< HEAD
-#include "Geocoder.h"
-#include "FeatureReader.h"
-#include "ProjUtils.h"
-#include "AddressInterpolator.h"
-
-#include <functional>
-#include <algorithm>
-
-#include <boost/lexical_cast.hpp>
-#include <boost/algorithm/string/replace.hpp>
-#include <boost/algorithm/string/join.hpp>
-#include <boost/algorithm/string/trim.hpp>
-#include <boost/algorithm/string/classification.hpp>
-
-#include <sqlite3pp.h>
-
-namespace {
-    std::string escapeSQLValue(const std::string& val) {
-        return boost::replace_all_copy(val, "'", "''");
-    }
-}
-
-namespace carto { namespace geocoding {
-    void Geocoder::prepare(sqlite3pp::database& db) {
-        sqlite3pp::query query1(db, "SELECT value FROM metadata WHERE name='__entityfilter_data'");
-        for (auto qit1 = query1.begin(); qit1 != query1.end(); qit1++) {
-            return;
-        }
-
-        sqlite3pp::query query2(db, "SELECT COUNT(*) FROM entities");
-        std::size_t rowCount = 0;
-        for (auto qit2 = query2.begin(); qit2 != query2.end(); qit2++) {
-            rowCount = static_cast<std::size_t>(qit2->get<std::uint64_t>(0));
-        }
-
-        std::size_t filterBitCount = static_cast<std::size_t>(std::ceil((rowCount * 16 * std::log(ENTITY_BLOOM_FILTER_FP_PROB)) / std::log(1.0 / (std::pow(2.0, std::log(2.0)))))) / (8 * sizeof(EntityFilter::bitset_type::block_type)) * (8 * sizeof(EntityFilter::bitset_type::block_type));
-        EntityFilter entityFilter(filterBitCount);
-        sqlite3pp::query query(db, "SELECT IFNULL(country_id, 0), IFNULL(region_id, 0), IFNULL(county_id, 0), IFNULL(locality_id, 0), IFNULL(neighbourhood_id, 0), IFNULL(street_id, 0), IFNULL(name_id, 0) FROM entities");
-        for (auto qit = query.begin(); qit != query.end(); qit++) {
-            EntityKey key;
-            for (int countryIdx = 0; countryIdx <= (qit->get<std::uint64_t>(0) ? 1 : 0); countryIdx++) {
-                key.countryId = qit->get<std::uint64_t>(0) * countryIdx;
-                for (int regionIdx = 0; regionIdx <= (qit->get<std::uint64_t>(1) ? 1 : 0); regionIdx++) {
-                    key.regionId = qit->get<std::uint64_t>(1) * regionIdx;
-                    for (int countyIdx = 0; countyIdx <= (qit->get<std::uint64_t>(2) ? 1 : 0); countyIdx++) {
-                        key.countyId = qit->get<std::uint64_t>(2) * countyIdx;
-                        for (int localityIdx = 0; localityIdx <= (qit->get<std::uint64_t>(3) ? 1 : 0); localityIdx++) {
-                            key.localityId = qit->get<std::uint64_t>(3) * localityIdx;
-                            for (int neighbourhoodIdx = 0; neighbourhoodIdx <= (qit->get<std::uint64_t>(4) ? 1 : 0); neighbourhoodIdx++) {
-                                key.neighbourhoodId = qit->get<std::uint64_t>(4) * neighbourhoodIdx;
-                                for (int streetIdx = 0; streetIdx <= (qit->get<std::uint64_t>(5) ? 1 : 0); streetIdx++) {
-                                    key.streetId = qit->get<std::uint64_t>(5) * streetIdx;
-                                    for (int nameIdx = 0; nameIdx <= (qit->get<std::uint64_t>(6) ? 1 : 0); nameIdx++) {
-                                        key.nameId = qit->get<std::uint64_t>(6) * nameIdx;
-                                        entityFilter.insert(key);
-                                    }
-                                }
-                            }
-                        }
-                    }
-                }
-            }
-        }
-
-        std::vector<EntityFilter::bitset_type::block_type> blocks(entityFilter.data().num_blocks());
-        boost::to_block_range(entityFilter.data(), blocks.begin());
-        sqlite3pp::command command(db, "INSERT INTO metadata (name, value) VALUES('__entityfilter_data', :value)");
-        command.bind(":value", blocks.data(), static_cast<int>(blocks.size() * sizeof(EntityFilter::bitset_type::block_type)));
-        command.execute();
-    }
-    
-    bool Geocoder::import(const std::shared_ptr<sqlite3pp::database>& db) {
-        std::lock_guard<std::recursive_mutex> lock(_mutex);
-        auto database = std::make_shared<Database>();
-        database->id = "db" + boost::lexical_cast<std::string>(_databases.size());
-        database->db = db;
-        database->origin = getOrigin(*db);
-        database->translationTable = getTranslationTable(*db);
-        database->entityFilter = EntityFilter(0);
-
-        sqlite3pp::query query(*db, "SELECT value FROM metadata WHERE name='__entityfilter_data'");
-        for (auto qit = query.begin(); qit != query.end(); qit++) {
-            std::size_t size = qit->column_bytes(0);
-            const unsigned char* data = static_cast<const unsigned char*>(qit->get<const void*>(0));
-            database->entityFilter = EntityFilter(size * 8);
-            boost::from_block_range(reinterpret_cast<const EntityFilter::bitset_type::block_type*>(data), reinterpret_cast<const EntityFilter::bitset_type::block_type*>(data + size), database->entityFilter.data());
-        }
-        
-        _databases.push_back(std::move(database));
-        return true;
-    }
-    
-    bool Geocoder::getAutocomplete() const {
-        std::lock_guard<std::recursive_mutex> lock(_mutex);
-        return _autocomplete;
-    }
-
-    void Geocoder::setAutocomplete(bool autocomplete) {
-        std::lock_guard<std::recursive_mutex> lock(_mutex);
-         _autocomplete = autocomplete;
-    }
-
-    std::string Geocoder::getLanguage() const {
-        std::lock_guard<std::recursive_mutex> lock(_mutex);
-        return _language;
-    }
-
-    void Geocoder::setLanguage(const std::string& language) {
-        std::lock_guard<std::recursive_mutex> lock(_mutex);
-        _language = language;
-        _addressCache.clear();
-        _entityCache.clear();
-        _nameCache.clear();
-        _nameRankCache.clear();
-        _nameMatchCache.clear();
-    }
-
-    bool Geocoder::isFilterEnabled(Address::Type type) const {
-        std::lock_guard<std::recursive_mutex> lock(_mutex);
-        return std::find(_enabledFilters.begin(), _enabledFilters.end(), type) != _enabledFilters.end();
-    }
-
-    void Geocoder::setFilterEnabled(Address::Type type, bool enabled) {
-        std::lock_guard<std::recursive_mutex> lock(_mutex);
-        auto it = std::find(_enabledFilters.begin(), _enabledFilters.end(), type);
-        if (enabled && it == _enabledFilters.end()) {
-            _enabledFilters.push_back(type);
-        }
-        else if (!enabled && it != _enabledFilters.end()) {
-            _enabledFilters.erase(it);
-        }
-    }
-
-    std::vector<std::pair<Address, float>> Geocoder::findAddresses(const std::string& queryString, const Options& options) const {
-        std::lock_guard<std::recursive_mutex> lock(_mutex);
-
-        std::string queryStringLC = toUtf8String(toLower(toUniString(queryString)));
-        std::string safeQueryString = boost::replace_all_copy(boost::replace_all_copy(queryStringLC, "%", ""), "_", "");
-        boost::trim(safeQueryString);
-
-        // Prepare autocomplete query string by appending % sign
-        bool autocomplete = _autocomplete && safeQueryString.size() >= MIN_AUTOCOMPLETE_SIZE;
-        if (!safeQueryString.empty() && TokenList::isSeparator(safeQueryString.back())) {
-            autocomplete = false;
-        }
-        if (autocomplete) {
-            // Tricky, do not use autocomplete if the query ends with space. Otherwise append % sign that has special meaning
-            safeQueryString += (boost::trim_right_copy(queryString) != queryString ? " " : "%");
-        }
-
-        // Do matching in 2 phases (exact/inexact), if required
-        std::vector<Result> results;
-        for (int pass = 0; pass < 2; pass++) {
-            for (const std::shared_ptr<Database>& database : _databases) {
-                Query query;
-                query.database = database;
-                query.tokenList = TokenList::build(safeQueryString);
-                matchTokens(query, pass, query.tokenList);
-                matchQuery(query, options, results);
-            }
-            if (!results.empty()) {
-                break;
-            }
-        }
-
-        // Reorder databases, keep databases with best matches first in the list for subsequent queries
-        for (auto it = results.rbegin(); it != results.rend(); it++) {
-            auto dbit = std::find(_databases.begin(), _databases.end(), it->database);
-            if (dbit != _databases.end()) {
-                std::rotate(_databases.begin(), dbit, dbit + 1);
-            }
-        }
-
-        // Create address data from the results by merging consecutive results, if possible
-        std::vector<std::pair<Address, float>> addresses;
-        for (const Result& result : results) {
-            if (addresses.size() >= MAX_RESULTS) {
-                break;
-            }
-
-            Address address;
-            std::string addrKey = result.database->id + std::string(1, 0) + boost::lexical_cast<std::string>(result.encodedId);
-            if (!_addressCache.read(addrKey, address)) {
-                address.loadFromDB(*result.database->db, result.encodedId, _language, [&result](const cglib::vec2<double>& pos) {
-                    return result.database->origin + pos;
-                });
-
-                _addressQueryCounter++;
-                _addressCache.put(addrKey, address);
-            }
-
-            if (!addresses.empty() && result.totalRank() == addresses.back().second) {
-                if (addresses.back().first.merge(address)) {
-                    continue;
-                }
-            }
-            addresses.emplace_back(address, result.totalRank());
-        }
-        return addresses;
-    }
-
-    void Geocoder::matchTokens(Query& query, int pass, TokenList& tokenList) const {
-        for (int i = 0; i < tokenList.size(); i++) {
-            std::string tokenValue = tokenList.tokens(TokenList::Span(i, 1)).front();
-
-            // Do token translation, actual tokens are normalized relative to real names using translation table
-            unistring translatedToken = getTranslatedToken(toUniString(tokenValue), query.database->translationTable);
-
-            // Build token info list for the token
-            if (!translatedToken.empty()) {
-                std::string sql = "SELECT id, token, typemask, idf FROM tokens WHERE ";
-                if (pass > 0 && translatedToken.size() >= 2) {
-                    sql += "token LIKE '" + escapeSQLValue(toUtf8String(translatedToken.substr(0, 2))) + "%' ORDER BY ABS(LENGTH(token) - " + boost::lexical_cast<std::string>(translatedToken.size()) + ") ASC, idf ASC LIMIT 10";
-                }
-                else if (!translatedToken.empty() && translatedToken.back() == '%') {
-                    sql += "token LIKE '" + escapeSQLValue(toUtf8String(translatedToken)) + "' ORDER BY LENGTH(token) ASC, idf ASC LIMIT 10";
-                }
-                else {
-                    sql += "token='" + escapeSQLValue(toUtf8String(translatedToken)) + "'";
-                }
-                sqlite3pp::query sqlQuery(*query.database->db, sql.c_str());
-
-                std::vector<Token> tokens;
-                std::uint32_t validTypeMask = 0;
-                float minIDF = std::numeric_limits<float>::infinity();
-                for (auto qit = sqlQuery.begin(); qit != sqlQuery.end(); qit++) {
-                    Token token;
-                    token.id = qit->get<std::uint64_t>(0);
-                    token.token = qit->get<const char*>(1);
-                    token.typeMask = qit->get<std::uint32_t>(2);
-                    token.idf = static_cast<float>(qit->get<double>(3));
-                    
-                    std::map<unistring, float> tokenIDFMap;
-                    tokenIDFMap[toUniString(token.token)] = token.idf;
-                    if (calculateNameRank(query, token.token, toUtf8String(translatedToken), tokenIDFMap) >= MIN_MATCH_THRESHOLD) {
-                        tokens.push_back(std::move(token));
-                        minIDF = std::min(minIDF, token.idf);
-                        validTypeMask |= token.typeMask;
-                    }
-                }
-                tokenList.setTag(i, tokens);
-                tokenList.setIDF(i, minIDF);
-                tokenList.setValidTypeMask(i, validTypeMask);
-            }
-        }
-    }
-
-    void Geocoder::matchQuery(Query& query, const Options& options, std::vector<Result>& results) const {
-        if (!results.empty()) {
-            if (results.front().unmatchedTokens < query.tokenList.unmatchedInvalidTokens()) {
-                return;
-            }
-        }
-        
-        // Enumerate token list
-        std::uint32_t validTypeMask = (1 << static_cast<int>(FieldType::COUNTRY)) | (1 << static_cast<int>(FieldType::REGION)) | (1 << static_cast<int>(FieldType::COUNTY)) | (1 << static_cast<int>(FieldType::LOCALITY)) | (1 << static_cast<int>(FieldType::NEIGHBOURHOOD)) | (1 << static_cast<int>(FieldType::STREET)) | (1 << static_cast<int>(FieldType::NAME));
-        std::uint32_t strictTypeMask = (1 << static_cast<int>(FieldType::STREET)) | (1 << static_cast<int>(FieldType::NAME));
-        if (query.streets) {
-            validTypeMask |= 1 << static_cast<int>(FieldType::HOUSENUMBER);
-        }
-        if (query.houseNumber) {
-            validTypeMask |= 1 << static_cast<int>(FieldType::POSTCODE);
-        }
-        
-        FieldType type = FieldType::NONE;
-        std::vector<TokenList::Span> spans;
-        query.tokenList.enumerateSpans(validTypeMask, strictTypeMask, type, spans);
-        if (type == FieldType::NONE) {
-            resolveQuery(query, options, results);
-            return;
-        }
-        
-        // Resolve/bind enumerated tokens to subqueries and recurse
-        std::vector<TokenList::Span> validSpans;
-        for (const TokenList::Span& span : spans) {
-            if (span.count > 0) {
-                bool skip = false;
-                for (const TokenList::Span& validSpan : validSpans) {
-                    if (span.index >= validSpan.index && span.index + span.count <= validSpan.index + validSpan.count) {
-                        skip = true;
-                        break;
-                    }
-                }
-                if (skip) {
-                    continue;
-                }
-            }
-
-            Query subQuery = query;
-            subQuery.tokenList.assignType(span, type);
-            if (!subQuery.tokenList.valid()) {
-                continue;
-            }
-
-            bool valid = true;
-            if (span.count > 0) {
-                switch (type) {
-                case FieldType::HOUSENUMBER:
-                    valid = bindQueryStringField(subQuery, type, &Query::houseNumber, span);
-                    break;
-                default:
-                    valid = bindQueryNameField(subQuery, type, Query::getField(type), span);
-                    break;
-                }
-
-                if (valid) {
-                    valid = filterQuery(subQuery, results);
-                    if (valid) {
-                        validSpans.push_back(span);
-                    }
-                }
-            }
-
-            if (valid) {
-                matchQuery(subQuery, options, results);
-            }
-        }
-    }
-
-    void Geocoder::matchNames(const Query& query, FieldType type, const std::vector<std::vector<Token>>& tokensList, const std::string& matchName, std::shared_ptr<std::vector<Geocoder::NameRank>>& nameRanks) const {
-        std::string nameKey = query.database->id + std::string(1, 0) + static_cast<char>(type) + std::string(1, 0) + matchName;
-        for (const std::vector<Token>& tokens : tokensList) {
-            nameKey += std::string(1, 0);
-            for (const Token& token : tokens) {
-                nameKey += boost::lexical_cast<std::string>(token.id) + ";";
-            }
-        }
-        if (!_nameRankCache.read(nameKey, nameRanks)) {
-            // Select names based on tokens
-            std::vector<std::vector<std::shared_ptr<Name>>> namesList;
-            for (const std::vector<Token>& tokens : tokensList) {
-                std::string sql = "SELECT DISTINCT n.id, n.name, n.lang, n.type FROM names n, nametokens nt WHERE nt.name_id=n.id AND (n.lang IS NULL OR n.lang='" + escapeSQLValue(_language) + "') AND nt.token_id IN (";
-                for (std::size_t i = 0; i < tokens.size(); i++) {
-                    sql += (i > 0 ? "," : "") + boost::lexical_cast<std::string>(tokens[i].id);
-                }
-                sql += ") ORDER BY id ASC";
-
-                std::vector<std::shared_ptr<Name>> names;
-                std::string queryKey = query.database->id + std::string(1, 0) + sql;
-                if (!_nameCache.read(queryKey, names)) {
-                    sqlite3pp::query sqlQuery(*query.database->db, sql.c_str());
-
-                    for (auto qit = sqlQuery.begin(); qit != sqlQuery.end(); qit++) {
-                        auto name = std::make_shared<Name>();
-                        name->id = qit->get<std::uint64_t>(0);
-                        name->name = qit->get<const char*>(1);
-                        name->lang = qit->get<const char*>(2) ? qit->get<const char*>(2) : "";
-                        name->type = static_cast<FieldType>(qit->get<int>(3));
-
-                        std::string sql2 = "SELECT t.token, t.idf FROM tokens t, nametokens nt WHERE t.id=nt.token_id AND nt.name_id=" + boost::lexical_cast<std::string>(name->id);
-                        sqlite3pp::query sqlQuery2(*query.database->db, sql2.c_str());
-                        for (auto qit2 = sqlQuery2.begin(); qit2 != sqlQuery2.end(); qit2++) {
-                            std::string nameToken = qit2->get<const char*>(0);
-                            float idf = static_cast<float>(qit2->get<double>(1));
-                            name->tokenIDFs.emplace_back(nameToken, idf);
-                        }
-
-                        names.push_back(std::move(name));
-                    }
-
-                    _nameQueryCounter++;
-                    _nameCache.put(queryKey, names);
-                }
-
-                namesList.push_back(std::move(names));
-            }
-
-            // Match names, use binary search for fast merging
-            nameRanks = std::make_shared<std::vector<NameRank>>();
-            if (!namesList.empty()) {
-                std::sort(namesList.begin(), namesList.end(), [](const std::vector<std::shared_ptr<Name>>& names1, const std::vector<std::shared_ptr<Name>>& names2) {
-                    return names1.size() < names2.size();
-                });
-
-                for (std::size_t i = 0; i < namesList[0].size(); i++) {
-                    std::map<unistring, float> tokenIDFMap;
-                    bool match = namesList[0][i]->type == type;
-                    float idf = 0;
-                    for (const std::pair<std::string, float>& tokenIDF : namesList[0][i]->tokenIDFs) {
-                        tokenIDFMap[toUniString(tokenIDF.first)] = tokenIDF.second;
-                        idf += tokenIDF.second;
-                    }
-                    for (std::size_t j = 1; j < namesList.size(); j++) {
-                        auto it = std::lower_bound(namesList[j].begin(), namesList[j].end(), namesList[0][i], [](const std::shared_ptr<Name>& name1, const std::shared_ptr<Name>& name2) {
-                            return name1->id < name2->id;
-                        });
-                        if (it == namesList[j].end() || (*it)->id != namesList[0][i]->id) {
-                            match = false;
-                            break;
-                        }
-                        for (const std::pair<std::string, float>& tokenIDF : (*it)->tokenIDFs) {
-                            tokenIDFMap[toUniString(tokenIDF.first)] = tokenIDF.second;
-                            idf += tokenIDF.second;
-                        }
-                    }
-                    if (match && idf >= MIN_IDF_THRESHOLD) {
-                        float rank = calculateNameRank(query, namesList[0][i]->name, matchName, tokenIDFMap);
-                        if (rank >= MIN_MATCH_THRESHOLD) {
-                            nameRanks->push_back(NameRank { namesList[0][i], rank });
-                        }
-                    }
-                }
-            }
-
-            // Sort the results by decreasing ranks
-            std::sort(nameRanks->begin(), nameRanks->end(), [](const NameRank& nameRank1, const NameRank& nameRank2) {
-                return nameRank1.rank > nameRank2.rank;
-            });
-
-            _nameRankCounter++;
-            _nameRankCache.put(nameKey, nameRanks);
-        }
-    }
-
-    void Geocoder::resolveQuery(const Query& query, const Options& options, std::vector<Result>& results) const {
-        if (query.null()) {
-            return;
-        }
-        
-        const Database& database = *query.database;
-        std::vector<std::string> sqlFilters = buildQueryFilters(query);
-        if (sqlFilters.empty()) {
-            return;
-        }
-        std::string sql = "SELECT DISTINCT id, housenumbers, features, country_id, region_id, county_id, locality_id, neighbourhood_id, street_id, postcode_id, name_id, rank FROM entities WHERE ";
-        for (std::size_t i = 0; i < sqlFilters.size(); i++) {
-            sql += (i > 0 ? " AND (" : "(") + sqlFilters[i] + ")";
-        }
-
-        std::string entityKey = database.id + std::string(1, 0) + sql;
-        std::vector<EntityRow> entityRows;
-        if (!_entityCache.read(entityKey, entityRows)) {
-            sqlite3pp::query sqlQuery(*database.db, sql.c_str());
-            for (auto qit = sqlQuery.begin(); qit != sqlQuery.end(); qit++) {
-                EntityRow entityRow;
-                entityRow.id = qit->get<unsigned int>(0);
-                if (qit->get<const char*>(1)) {
-                    entityRow.houseNumbers = qit->get<const char*>(1);
-                }
-                if (qit->get<const void*>(2)) {
-                    entityRow.features = std::string(static_cast<const char*>(qit->get<const void*>(2)), qit->column_bytes(2));
-                }
-                entityRow.countryId = qit->get<std::uint64_t>(3);
-                entityRow.regionId = qit->get<std::uint64_t>(4);
-                entityRow.countyId = qit->get<std::uint64_t>(5);
-                entityRow.localityId = qit->get<std::uint64_t>(6);
-                entityRow.neighbourhoodId = qit->get<std::uint64_t>(7);
-                entityRow.streetId = qit->get<std::uint64_t>(8);
-                entityRow.postcodeId = qit->get<std::uint64_t>(9);
-                entityRow.nameId = qit->get<std::uint64_t>(10);
-                entityRow.rank = static_cast<float>(qit->get<int>(11)) / 32767.0f;
-                entityRows.push_back(std::move(entityRow));
-            }
-
-            _entityQueryCounter++;
-            _entityCache.put(entityKey, entityRows);
-            _missingEntityQueryCounter += (entityRows.empty() ? 1 : 0);
-        }
-
-        auto mercatorConverter = [&database](const cglib::vec2<double>& pos) {
-            return wgs84ToWebMercator(database.origin + pos);
-        };
-
-        for (const EntityRow& entityRow : entityRows) {
-            // Match house number
-            unsigned int elementIndex = 0;
-            if (query.houseNumber) {
-                AddressInterpolator interpolator(entityRow.houseNumbers);
-                elementIndex = interpolator.findAddress(*query.houseNumber) + 1; // if not found, interpolator returns -1
-                if (!elementIndex) {
-                    continue;
-                }
-            }
-
-            // Build the result
-            Result result;
-            result.database = query.database;
-            result.encodedId = (static_cast<std::uint64_t>(elementIndex) << 32) | entityRow.id;
-            result.unmatchedTokens = query.unmatchedTokens();
-
-            // Do field match ranking
-            updateMatchRank(database, FieldType::COUNTRY, query, entityRow.countryId, result);
-            updateMatchRank(database, FieldType::REGION, query, entityRow.regionId, result);
-            updateMatchRank(database, FieldType::COUNTY, query, entityRow.countyId, result);
-            updateMatchRank(database, FieldType::LOCALITY, query, entityRow.localityId, result);
-            updateMatchRank(database, FieldType::NEIGHBOURHOOD, query, entityRow.neighbourhoodId, result);
-            updateMatchRank(database, FieldType::STREET, query, entityRow.streetId, result);
-            updateMatchRank(database, FieldType::POSTCODE, query, entityRow.postcodeId, result);
-            updateMatchRank(database, FieldType::NAME, query, entityRow.nameId, result);
-
-            // Set penalty for unmatched fields
-            result.matchRank *= std::pow(UNMATCHED_FIELD_PENALTY, query.tokenList.unmatchedTokens());
-
-            // Set entity ranking
-            result.entityRank *= entityRow.rank;
-
-            // Do location based ranking
-            if (options.location) {
-                EncodingStream stream(entityRow.features.data(), entityRow.features.size());
-                FeatureReader reader(stream, mercatorConverter);
-
-                std::vector<Feature> features;
-                if (elementIndex) {
-                    AddressInterpolator interpolator(entityRow.houseNumbers);
-                    features = interpolator.enumerateAddresses(reader).at(elementIndex - 1).second;
-                }
-                else {
-                    features = reader.readFeatureCollection();
-                }
-
-                updateLocationRank(database, options, features, result);
-            }
-
-            // Early out test
-            if (result.totalRank() < MIN_RANK) {
-                continue;
-            }
-
-            // Check if the same result is already stored
-            auto resultIt = std::find_if(results.begin(), results.end(), [&result](const Result& result2) {
-                return result.encodedId == result2.encodedId;
-            });
-            if (resultIt != results.end()) {
-                if (resultIt->totalRank() >= result.totalRank()) {
-                    continue; // if we have stored the row with better ranking, ignore current
-                }
-                results.erase(resultIt); // erase the old match, as the new match is better
-            }
-
-            // Find position for the result
-            resultIt = std::upper_bound(results.begin(), results.end(), result, [](const Result& result1, const Result& result2) {
-                return result1.totalRank() > result2.totalRank();
-            });
-            if (!(resultIt == results.end() && results.size() == MAX_RESULTS)) {
-                results.insert(resultIt, result);
-
-                // Drop results that have too low rankings
-                while (!results.empty()) {
-                    if (results.front().totalRank() * MAX_RANK_RATIO <= results.back().totalRank() && results.back().totalRank() >= MIN_RANK) {
-                        break;
-                    }
-                    results.pop_back();
-                }
-            }
-        }
-    }
-
-    float Geocoder::calculateNameRank(const Query& query, const std::string& name, const std::string& queryName, const std::map<unistring, float>& tokenIDFMap) const {
-        float rank = 1.0f;
-        std::string nameKey = query.database->id + std::string(1, 0) + name + std::string(1, 0) + queryName;
-        if (!_nameMatchCache.read(nameKey, rank)) {
-            auto getTokenRank = [&tokenIDFMap, &query](const unistring& token) {
-                unistring translatedToken = getTranslatedToken(token, query.database->translationTable);
-                auto it = tokenIDFMap.find(translatedToken);
-                if (it != tokenIDFMap.end()) {
-                    return it->second;
-                }
-                return 1.0f;
-            };
-
-            StringMatcher<unistring> matcher(getTokenRank);
-            matcher.setMaxDist(MAX_STRINGMATCH_DIST);
-            matcher.setTranslationTable(query.database->translationTable, TRANSLATION_EXTRA_PENALTY);
-            if (_autocomplete) {
-                matcher.setWildcardChar('%', AUTOCOMPLETE_EXTRA_CHAR_PENALTY);
-            }
-            rank = matcher.calculateRating(toLower(toUniString(queryName)), toLower(toUniString(name)));
-
-            _nameMatchCounter++;
-            _nameMatchCache.put(nameKey, rank);
-        }
-        return rank;
-    }
-
-    std::vector<std::string> Geocoder::buildQueryFilters(const Query& query) const {
-        static const std::vector<std::pair<std::string, std::shared_ptr<std::vector<NameRank>> Query::*>> namedFields = {
-            { "name_id",          &Query::names },
-            { "postcode_id",      &Query::postcodes },
-            { "street_id",        &Query::streets },
-            { "neighbourhood_id", &Query::neighbourhoods },
-            { "locality_id",      &Query::localities },
-            { "county_id",        &Query::counties },
-            { "region_id",        &Query::regions },
-            { "country_id",       &Query::countries }
-        };
-
-        bool nonNullField = false;
-        std::vector<std::string> sqlFilters;
-        for (const std::pair<std::string, std::shared_ptr<std::vector<NameRank>> Query::*>& namedField : namedFields) {
-            std::string columnName = namedField.first;
-            if (query.*namedField.second) {
-                std::string values;
-                for (const NameRank& nameRank : *(query.*namedField.second)) {
-                    values += (values.empty() ? "" : ",") + boost::lexical_cast<std::string>(nameRank.name->id);
-                }
-                sqlFilters.push_back(columnName + " IN (" + values + ")");
-                nonNullField = true;
-            }
-            else if (!nonNullField && columnName != "name_id" && columnName != "postcode_id") {
-                sqlFilters.push_back(columnName + " IS NULL");
-            }
-        }
-        sqlFilters.push_back(query.houseNumber ? "housenumbers IS NOT NULL" : "housenumbers IS NULL");
-        if (!_enabledFilters.empty()) {
-            sqlFilters.push_back(Address::buildTypeFilter(_enabledFilters));
-        }
-        return sqlFilters;
-    }
-
-    void Geocoder::updateMatchRank(const Database& database, FieldType type, const Query& query, std::uint64_t dbId, Result& result) const {
-        const std::shared_ptr<std::vector<NameRank>>& matchNames = query.*Query::getField(type);
-        if (matchNames) {
-            auto it = std::find_if(matchNames->begin(), matchNames->end(), [dbId](const NameRank& nameRank) {
-                return nameRank.name->id == dbId;
-            });
-            if (it != matchNames->end()) {
-                result.matchRank *= it->rank;
-            }
-        }
-        else if (dbId) {
-            result.matchRank *= EXTRA_FIELD_PENALTY;
-        }
-    }
-
-    void Geocoder::updateLocationRank(const Database& database, const Options& options, const std::vector<Feature>& features, Result& result) const {
-        float minDist = options.locationRadius;
-        for (const Feature& feature : features) {
-            if (std::shared_ptr<Geometry> geometry = feature.getGeometry()) {
-                cglib::vec2<double> mercatorMeters = webMercatorMeters(*options.location);
-                cglib::vec2<double> mercatorLocation = wgs84ToWebMercator(*options.location);
-                cglib::vec2<double> point = geometry->calculateNearestPoint(mercatorLocation);
-                cglib::vec2<double> diff = point - mercatorLocation;
-                float dist = static_cast<float>(cglib::length(cglib::vec2<double>(diff(0) * mercatorMeters(0), diff(1) * mercatorMeters(1))));
-                minDist = std::min(minDist, dist);
-            }
-        }
-
-        float c = -std::log(MIN_LOCATION_RANK) / options.locationRadius;
-        result.locationRank *= std::exp(-minDist * c);
-    }
-
-    bool Geocoder::filterQuery(Query& query, const std::vector<Result>& results) const {
-        float bestRank = (results.empty() ? 0.0f : results.front().totalRank());
-        float worstRank = (results.empty() ? 0.0f : results.back().totalRank());
-        for (int i = static_cast<int>(FieldType::COUNTRY); i < static_cast<int>(FieldType::HOUSENUMBER); i++) {
-            FieldType type = static_cast<FieldType>(i);
-            std::shared_ptr<std::vector<NameRank>> Query::* field = query.getField(type);
-            if (query.*field) {
-                float rank = !(query.*field)->empty() ? query.bestRank(type, 0) : 0.0f;
-                if ((rank < MIN_RANK) || (rank < bestRank * MAX_RANK_RATIO) || (rank < worstRank && results.size() >= MAX_RESULTS)) {
-                    return false;
-                }
-
-                bool copy = false;
-                while (!(query.*field)->empty()) {
-                    float rank = query.bestRank(type, (query.*field)->size() - 1);
-                    if (!(rank < MIN_RANK) && !(rank < bestRank * MAX_RANK_RATIO) && !(rank < worstRank && results.size() >= MAX_RESULTS)) {
-                        break;
-                    }
-                    if (!copy) {
-                        query.*field = std::make_shared<std::vector<NameRank>>(*(query.*field));
-                        copy = true;
-                    }
-                    (query.*field)->pop_back();
-                }
-                if ((query.*field)->empty()) {
-                    return false;
-                }
-            }
-        }
-
-        auto iterateKeys = [](const std::shared_ptr<std::vector<NameRank>>& names) -> const std::vector<NameRank>& {
-            static const std::vector<NameRank> nullNames = { NameRank { std::make_shared<Name>(), 1.0f } };
-            if (!names) {
-                return nullNames;
-            }
-            return *names;
-        };
-
-        auto filterKeys = [](std::shared_ptr<std::vector<NameRank>>& names, const std::unordered_set<uint64_t>& ids) -> bool {
-            if (!names) {
-                return true;
-            }
-            std::shared_ptr<std::vector<NameRank>> filteredNames;
-            for (auto it = names->begin(); it != names->end(); it++) {
-                if (ids.count((*it).name->id)) {
-                    if (filteredNames) {
-                        filteredNames->push_back(*it);
-                    }
-                }
-                else {
-                    if (!filteredNames) {
-                        filteredNames = std::make_shared<std::vector<NameRank>>(names->begin(), it);
-                    }
-                }
-            }
-            if (!filteredNames) {
-                return true;
-            }
-            names = std::move(filteredNames);
-            return !names->empty();
-        };
-
-        std::unordered_set<std::uint64_t> filteredIndices[7];
-        EntityKey key;
-        for (const NameRank& country : iterateKeys(query.countries)) {
-            key.countryId = country.name->id;
-            for (const NameRank& region : iterateKeys(query.regions)) {
-                key.regionId = region.name->id;
-                for (const NameRank& county : iterateKeys(query.counties)) {
-                    key.countyId = county.name->id;
-                    for (const NameRank& locality : iterateKeys(query.localities)) {
-                        key.localityId = locality.name->id;
-                        for (const NameRank& neighbourhood : iterateKeys(query.neighbourhoods)) {
-                            key.neighbourhoodId = neighbourhood.name->id;
-                            for (const NameRank& street : iterateKeys(query.streets)) {
-                                key.streetId = street.name->id;
-                                for (const NameRank& name : iterateKeys(query.names)) {
-                                    key.nameId = name.name->id;
-                                    if (query.database->entityFilter.data().empty() || query.database->entityFilter.probably_contains(key)) {
-                                        filteredIndices[0].insert(country.name->id);
-                                        filteredIndices[1].insert(region.name->id);
-                                        filteredIndices[2].insert(county.name->id);
-                                        filteredIndices[3].insert(locality.name->id);
-                                        filteredIndices[4].insert(neighbourhood.name->id);
-                                        filteredIndices[5].insert(street.name->id);
-                                        filteredIndices[6].insert(name.name->id);
-                                    }
-                                }
-                            }
-                        }
-                    }
-                }
-            }
-        }
-        return filterKeys(query.countries, filteredIndices[0]) && filterKeys(query.regions, filteredIndices[1]) && filterKeys(query.counties, filteredIndices[2]) && filterKeys(query.localities, filteredIndices[3]) && filterKeys(query.neighbourhoods, filteredIndices[4]) && filterKeys(query.streets, filteredIndices[5]) && filterKeys(query.names, filteredIndices[6]);
-    }
-
-    bool Geocoder::bindQueryNameField(Query& query, FieldType type, std::shared_ptr<std::vector<NameRank>> Query::* field, const TokenList::Span& span) const {
-        std::vector<std::vector<Token>> tokensList = query.tokenList.tags(span);
-        std::string matchName = boost::algorithm::join(query.tokenList.tokens(span), " ");
-        matchNames(query, type, tokensList, matchName, query.*field);
-        return !(query.*field)->empty();
-    }
-
-    bool Geocoder::bindQueryStringField(Query& query, FieldType type, std::shared_ptr<std::string> Query::* field, const TokenList::Span& span) const {
-        std::vector<std::string> tokenStrings = query.tokenList.tokens(span);
-        if (!tokenStrings.empty() && !tokenStrings.back().empty() && tokenStrings.back().back() == '%') {
-            tokenStrings.back().pop_back(); // we do not support autocomplete for 'exact' matching
-        }
-
-        if (type == FieldType::HOUSENUMBER) {
-            if (query.tokenList.prevType(span) != FieldType::STREET && query.tokenList.nextType(span) != FieldType::STREET) {
-                return false;
-            }
-        }
-        query.*field = std::make_shared<std::string>(boost::algorithm::join(tokenStrings, " "));
-        return true;
-    }
-
-    cglib::vec2<double> Geocoder::getOrigin(sqlite3pp::database& db) {
-        sqlite3pp::query query(db, "SELECT value FROM metadata WHERE name='origin'");
-        for (auto qit = query.begin(); qit != query.end(); qit++) {
-            std::string value = qit->get<const char*>(0);
-
-            std::vector<std::string> origin;
-            boost::split(origin, value, boost::is_any_of(","), boost::token_compress_off);
-            return cglib::vec2<double>(boost::lexical_cast<double>(origin.at(0)), boost::lexical_cast<double>(origin.at(1)));
-        }
-        return cglib::vec2<double>(0, 0);
-    }
-
-    std::unordered_map<unichar_t, unistring> Geocoder::getTranslationTable(sqlite3pp::database& db) {
-        sqlite3pp::query query(db, "SELECT value FROM metadata WHERE name='translation_table'");
-        for (auto qit = query.begin(); qit != query.end(); qit++) {
-            std::string value = qit->get<const char*>(0);
-
-            std::vector<std::string> translationVector;
-            boost::split(translationVector, value, boost::is_any_of(","), boost::token_compress_off);
-            std::unordered_map<unichar_t, unistring> translationTable;
-            for (const std::string& translation : translationVector) {
-                unistring uniTranslation = toUniString(translation);
-                if (uniTranslation.size() >= 2 && uniTranslation[1] == ':') {
-                    translationTable[uniTranslation[0]] = uniTranslation.substr(2);
-                }
-            }
-            return translationTable;
-        }
-        return std::unordered_map<unichar_t, unistring>();
-    }
-
-    unistring Geocoder::getTranslatedToken(const unistring& token, const std::unordered_map<unichar_t, unistring>& translationTable) {
-        unistring translatedToken;
-        translatedToken.reserve(token.size());
-        for (unichar_t c : token) {
-            auto it = translationTable.find(c);
-            if (it != translationTable.end()) {
-                translatedToken += it->second;
-            }
-            else {
-                translatedToken.append(1, c);
-            }
-        }
-        return translatedToken;
-    }
-} }
-=======
-#include "Geocoder.h"
-#include "FeatureReader.h"
-#include "ProjUtils.h"
-#include "AddressInterpolator.h"
-
-#include <functional>
-#include <algorithm>
-
-#include <boost/lexical_cast.hpp>
-#include <boost/algorithm/string/replace.hpp>
-#include <boost/algorithm/string/join.hpp>
-#include <boost/algorithm/string/trim.hpp>
-#include <boost/algorithm/string/classification.hpp>
-
-#include <sqlite3pp.h>
-
-namespace {
-    std::string escapeSQLValue(const std::string& val) {
-        return boost::replace_all_copy(val, "'", "''");
-    }
-}
-
-namespace carto { namespace geocoding {
-    void Geocoder::prepare(sqlite3pp::database& db) {
-        sqlite3pp::query query1(db, "SELECT value FROM metadata WHERE name='__entityfilter_data'");
-        for (auto qit1 = query1.begin(); qit1 != query1.end(); qit1++) {
-            return;
-        }
-
-        sqlite3pp::query query2(db, "SELECT COUNT(*) FROM entities");
-        std::size_t rowCount = 0;
-        for (auto qit2 = query2.begin(); qit2 != query2.end(); qit2++) {
-            rowCount = static_cast<std::size_t>(qit2->get<std::uint64_t>(0));
-        }
-
-        std::uint64_t filterBitCount = static_cast<std::uint64_t>(std::ceil((rowCount * 16 * std::log(ENTITY_BLOOM_FILTER_FP_PROB)) / std::log(1.0 / (std::pow(2.0, std::log(2.0)))))) / (8 * sizeof(EntityFilter::bitset_type::block_type)) * (8 * sizeof(EntityFilter::bitset_type::block_type));
-		filterBitCount = std::min(filterBitCount, static_cast<std::uint64_t>(ENTITY_BLOOM_FILTER_MAX_SIZE) * 8);
-        EntityFilter entityFilter(static_cast<std::uint64_t>(filterBitCount));
-        sqlite3pp::query query(db, "SELECT IFNULL(country_id, 0), IFNULL(region_id, 0), IFNULL(county_id, 0), IFNULL(locality_id, 0), IFNULL(neighbourhood_id, 0), IFNULL(street_id, 0), IFNULL(name_id, 0) FROM entities");
-        for (auto qit = query.begin(); qit != query.end(); qit++) {
-            EntityKey key;
-            for (int countryIdx = 0; countryIdx <= (qit->get<std::uint64_t>(0) ? 1 : 0); countryIdx++) {
-                key.countryId = qit->get<std::uint64_t>(0) * countryIdx;
-                for (int regionIdx = 0; regionIdx <= (qit->get<std::uint64_t>(1) ? 1 : 0); regionIdx++) {
-                    key.regionId = qit->get<std::uint64_t>(1) * regionIdx;
-                    for (int countyIdx = 0; countyIdx <= (qit->get<std::uint64_t>(2) ? 1 : 0); countyIdx++) {
-                        key.countyId = qit->get<std::uint64_t>(2) * countyIdx;
-                        for (int localityIdx = 0; localityIdx <= (qit->get<std::uint64_t>(3) ? 1 : 0); localityIdx++) {
-                            key.localityId = qit->get<std::uint64_t>(3) * localityIdx;
-                            for (int neighbourhoodIdx = 0; neighbourhoodIdx <= (qit->get<std::uint64_t>(4) ? 1 : 0); neighbourhoodIdx++) {
-                                key.neighbourhoodId = qit->get<std::uint64_t>(4) * neighbourhoodIdx;
-                                for (int streetIdx = 0; streetIdx <= (qit->get<std::uint64_t>(5) ? 1 : 0); streetIdx++) {
-                                    key.streetId = qit->get<std::uint64_t>(5) * streetIdx;
-                                    for (int nameIdx = 0; nameIdx <= (qit->get<std::uint64_t>(6) ? 1 : 0); nameIdx++) {
-                                        key.nameId = qit->get<std::uint64_t>(6) * nameIdx;
-                                        entityFilter.insert(key);
-                                    }
-                                }
-                            }
-                        }
-                    }
-                }
-            }
-        }
-
-        std::vector<EntityFilter::bitset_type::block_type> blocks(entityFilter.data().num_blocks());
-        boost::to_block_range(entityFilter.data(), blocks.begin());
-        sqlite3pp::command command(db, "INSERT INTO metadata (name, value) VALUES('__entityfilter_data', :value)");
-        command.bind(":value", blocks.data(), static_cast<int>(blocks.size() * sizeof(EntityFilter::bitset_type::block_type)));
-        command.execute();
-    }
-    
-    bool Geocoder::import(const std::shared_ptr<sqlite3pp::database>& db) {
-        std::lock_guard<std::recursive_mutex> lock(_mutex);
-        auto database = std::make_shared<Database>();
-        database->id = "db" + boost::lexical_cast<std::string>(_databases.size());
-        database->db = db;
-        database->origin = getOrigin(*db);
-        database->translationTable = getTranslationTable(*db);
-        database->entityFilter = EntityFilter(0);
-
-        sqlite3pp::query query(*db, "SELECT value FROM metadata WHERE name='__entityfilter_data'");
-        for (auto qit = query.begin(); qit != query.end(); qit++) {
-            std::size_t size = qit->column_bytes(0);
-            const unsigned char* data = static_cast<const unsigned char*>(qit->get<const void*>(0));
-            database->entityFilter = EntityFilter(size * 8);
-            boost::from_block_range(reinterpret_cast<const EntityFilter::bitset_type::block_type*>(data), reinterpret_cast<const EntityFilter::bitset_type::block_type*>(data + size), database->entityFilter.data());
-        }
-        
-        _databases.push_back(std::move(database));
-        return true;
-    }
-    
-    bool Geocoder::getAutocomplete() const {
-        std::lock_guard<std::recursive_mutex> lock(_mutex);
-        return _autocomplete;
-    }
-
-    void Geocoder::setAutocomplete(bool autocomplete) {
-        std::lock_guard<std::recursive_mutex> lock(_mutex);
-         _autocomplete = autocomplete;
-    }
-
-    std::string Geocoder::getLanguage() const {
-        std::lock_guard<std::recursive_mutex> lock(_mutex);
-        return _language;
-    }
-
-    void Geocoder::setLanguage(const std::string& language) {
-        std::lock_guard<std::recursive_mutex> lock(_mutex);
-        _language = language;
-        _addressCache.clear();
-        _entityCache.clear();
-        _nameCache.clear();
-        _nameRankCache.clear();
-        _nameMatchCache.clear();
-    }
-
-    bool Geocoder::isFilterEnabled(Address::Type type) const {
-        std::lock_guard<std::recursive_mutex> lock(_mutex);
-        return std::find(_enabledFilters.begin(), _enabledFilters.end(), type) != _enabledFilters.end();
-    }
-
-    void Geocoder::setFilterEnabled(Address::Type type, bool enabled) {
-        std::lock_guard<std::recursive_mutex> lock(_mutex);
-        auto it = std::find(_enabledFilters.begin(), _enabledFilters.end(), type);
-        if (enabled && it == _enabledFilters.end()) {
-            _enabledFilters.push_back(type);
-        }
-        else if (!enabled && it != _enabledFilters.end()) {
-            _enabledFilters.erase(it);
-        }
-    }
-
-    std::vector<std::pair<Address, float>> Geocoder::findAddresses(const std::string& queryString, const Options& options) const {
-        std::lock_guard<std::recursive_mutex> lock(_mutex);
-
-        std::string queryStringLC = toUtf8String(toLower(toUniString(queryString)));
-        std::string safeQueryString = boost::replace_all_copy(boost::replace_all_copy(queryStringLC, "%", ""), "_", "");
-        boost::trim(safeQueryString);
-
-        // Prepare autocomplete query string by appending % sign
-        bool autocomplete = _autocomplete && safeQueryString.size() >= MIN_AUTOCOMPLETE_SIZE;
-        if (!safeQueryString.empty() && TokenList::isSeparator(safeQueryString.back())) {
-            autocomplete = false;
-        }
-        if (autocomplete) {
-            // Tricky, do not use autocomplete if the query ends with space. Otherwise append % sign that has special meaning
-            safeQueryString += (boost::trim_right_copy(queryString) != queryString ? " " : "%");
-        }
-
-        // Do matching in 2 phases (exact/inexact), if required
-        std::vector<Result> results;
-        for (int pass = 0; pass < 2; pass++) {
-            for (const std::shared_ptr<Database>& database : _databases) {
-                Query query;
-                query.database = database;
-                query.tokenList = TokenList::build(safeQueryString);
-                matchTokens(query, pass, query.tokenList);
-                std::set<std::vector<std::pair<FieldType, std::string>>> assignments;
-                matchQuery(query, options, assignments, results);
-            }
-            if (!results.empty()) {
-                break;
-            }
-        }
-
-        // Reorder databases, keep databases with best matches first in the list for subsequent queries
-        for (auto it = results.rbegin(); it != results.rend(); it++) {
-            auto dbit = std::find(_databases.begin(), _databases.end(), it->database);
-            if (dbit != _databases.end()) {
-                std::rotate(_databases.begin(), dbit, dbit + 1);
-            }
-        }
-
-        // Create address data from the results by merging consecutive results, if possible
-        std::vector<std::pair<Address, float>> addresses;
-        for (const Result& result : results) {
-            if (addresses.size() >= MAX_RESULTS) {
-                break;
-            }
-
-            Address address;
-            std::string addrKey = result.database->id + std::string(1, 0) + boost::lexical_cast<std::string>(result.encodedId);
-            if (!_addressCache.read(addrKey, address)) {
-                address.loadFromDB(*result.database->db, result.encodedId, _language, [&result](const cglib::vec2<double>& pos) {
-                    return result.database->origin + pos;
-                });
-
-                _addressQueryCounter++;
-                _addressCache.put(addrKey, address);
-            }
-
-            if (!addresses.empty() && result.totalRank() == addresses.back().second) {
-                if (addresses.back().first.merge(address)) {
-                    continue;
-                }
-            }
-            addresses.emplace_back(address, result.totalRank());
-        }
-        return addresses;
-    }
-
-    void Geocoder::matchTokens(Query& query, int pass, TokenList& tokenList) const {
-        for (int i = 0; i < tokenList.size(); i++) {
-            std::string tokenValue = tokenList.tokens(TokenList::Span(i, 1)).front();
-
-            // Do token translation, actual tokens are normalized relative to real names using translation table
-            unistring translatedToken = getTranslatedToken(toUniString(tokenValue), query.database->translationTable);
-
-            // Build token info list for the token
-            if (!translatedToken.empty()) {
-                std::string sql = "SELECT id, token, typemask, idf FROM tokens WHERE ";
-                if (pass > 0 && translatedToken.size() >= 2) {
-                    sql += "token LIKE '" + escapeSQLValue(toUtf8String(translatedToken.substr(0, 2))) + "%' ORDER BY ABS(LENGTH(token) - " + boost::lexical_cast<std::string>(translatedToken.size()) + ") ASC, idf ASC LIMIT 10";
-                }
-                else if (!translatedToken.empty() && translatedToken.back() == '%') {
-                    sql += "token LIKE '" + escapeSQLValue(toUtf8String(translatedToken)) + "' ORDER BY LENGTH(token) ASC, idf ASC LIMIT 10";
-                }
-                else {
-                    sql += "token='" + escapeSQLValue(toUtf8String(translatedToken)) + "'";
-                }
-
-				std::string tokenKey = query.database->id + std::string(1, 0) + sql;
-				std::vector<Token> tokens;
-				if (!_tokenCache.read(tokenKey, tokens)) {
-					sqlite3pp::query sqlQuery(*query.database->db, sql.c_str());
-
-					for (auto qit = sqlQuery.begin(); qit != sqlQuery.end(); qit++) {
-						Token token;
-						token.id = qit->get<std::uint64_t>(0);
-						token.token = qit->get<const char*>(1);
-						token.typeMask = qit->get<std::uint32_t>(2);
-						token.idf = static_cast<float>(qit->get<double>(3));
-						tokens.push_back(std::move(token));
-					}
-
-					_tokenQueryCounter++;
-					_tokenCache.put(tokenKey, tokens);
-				}
-                    
-				std::uint32_t validTypeMask = 0;
-				float minIDF = std::numeric_limits<float>::infinity();
-				for (auto it = tokens.begin(); it != tokens.end(); ) {
-					std::vector<std::pair<std::string, float>> tokenIDFs = { { it->token, it->idf } };
-                    if (calculateNameRank(query, it->token, toUtf8String(translatedToken), tokenIDFs) >= MIN_MATCH_THRESHOLD) {
-                        minIDF = std::min(minIDF, it->idf);
-                        validTypeMask |= it->typeMask;
-						it++;
-					}
-					else {
-						it = tokens.erase(it);
-					}
-                }
-                tokenList.setTag(i, tokens);
-                tokenList.setIDF(i, minIDF);
-                tokenList.setValidTypeMask(i, validTypeMask);
-            }
-        }
-    }
-
-    void Geocoder::matchQuery(Query& query, const Options& options, std::set<std::vector<std::pair<FieldType, std::string>>>& assignments, std::vector<Result>& results) const {
-        if (!results.empty()) {
-            if (results.front().unmatchedTokens < query.tokenList.unmatchedInvalidTokens()) {
-                return;
-            }
-        }
-		assignments.insert(query.tokenList.assignment());
-
-        // Enumerate token list
-        std::uint32_t validTypeMask = (1 << static_cast<int>(FieldType::COUNTRY)) | (1 << static_cast<int>(FieldType::REGION)) | (1 << static_cast<int>(FieldType::COUNTY)) | (1 << static_cast<int>(FieldType::LOCALITY)) | (1 << static_cast<int>(FieldType::NEIGHBOURHOOD)) | (1 << static_cast<int>(FieldType::STREET)) | (1 << static_cast<int>(FieldType::NAME));
-        std::uint32_t strictTypeMask = (1 << static_cast<int>(FieldType::STREET)) | (1 << static_cast<int>(FieldType::NAME));
-        if (query.streets) {
-            validTypeMask |= 1 << static_cast<int>(FieldType::HOUSENUMBER);
-        }
-        if (query.houseNumber) {
-            validTypeMask |= 1 << static_cast<int>(FieldType::POSTCODE);
-        }
-        
-		query.tokenList.enumerateSpans(validTypeMask, strictTypeMask, [&](const std::vector<std::pair<FieldType, TokenList::Span>>& spans) -> bool {
-			std::vector<Query> subQueries;
-			for (std::size_t i = 0; i < spans.size(); i++) {
-				FieldType type = spans[i].first;
-				const TokenList::Span& span = spans[i].second;
-				if (type == FieldType::NONE) {
-					if (!results.empty()) {
-						if (results.front().unmatchedTokens < query.tokenList.unmatchedTokens()) {
-							break;
-						}
-					}
-					resolveQuery(query, options, results);
-					break;
-				}
-
-				Query subQuery = query;
-				subQuery.tokenList.assignType(span, type);
-				if (!subQuery.tokenList.valid()) {
-					continue;
-				}
-				if (assignments.find(subQuery.tokenList.assignment()) != assignments.end()) {
-					continue;
-				}
-
-				bool valid = true;
-				if (span.count > 0) {
-					switch (type) {
-					case FieldType::HOUSENUMBER:
-						valid = bindQueryStringField(subQuery, type, &Query::houseNumber, span);
-						break;
-					default:
-						valid = bindQueryNameField(subQuery, type, Query::getField(type), span);
-						break;
-					}
-
-					if (valid) {
-						valid = filterQuery(subQuery, results);
-					}
-				}
-
-				if (valid) {
-					subQueries.push_back(subQuery);
-				}
-			}
-
-			std::sort(subQueries.begin(), subQueries.end(), [](const Query& subQuery1, const Query& subQuery2) {
-				return subQuery1.bestRank(FieldType::NONE, 0) > subQuery2.bestRank(FieldType::NONE, 0);
-			});
-				
-			if (!subQueries.empty()) {
-				float bestRank = 0.0f;
-				for (Query& subQuery : subQueries) {
-					if (subQuery.bestRank(FieldType::NONE, 0) < bestRank) {
-						break;
-					}
-					std::size_t count = results.size();
-					matchQuery(subQuery, options, assignments, results);
-					if (results.size() > count) {
-						bestRank = subQuery.bestRank(FieldType::NONE, 0);
-					}
-				}
-				return results.empty();// || results.front().matchRank < 1;
-			}
-			return true;
-		});
-    }
-
-    void Geocoder::matchNames(const Query& query, FieldType type, const std::vector<std::vector<Token>>& tokensList, const std::string& matchName, std::shared_ptr<std::vector<Geocoder::NameRank>>& nameRanks1) const {
-		/*
-		float nameIDF = 0.0f;
-		for (const std::vector<Token>& tokens : tokensList) {
-			auto it = std::min_element(tokens.begin(), tokens.end(), [](const Token& token1, const Token& token2) { return token1.idf > token2.idf; });
-			nameIDF += it->idf;
-		}
-		if (nameIDF < MIN_IDF_THRESHOLD) {
-			nameRanks1 = std::make_shared<std::vector<NameRank>>();
-			return;
-		}
-		*/
-
-        std::string nameKey = query.database->id + std::string(1, 0) + /*static_cast<char>(type) + std::string(1, 0) + */matchName;
-        for (const std::vector<Token>& tokens : tokensList) {
-            nameKey += std::string(1, 0);
-            for (const Token& token : tokens) {
-                nameKey += boost::lexical_cast<std::string>(token.id) + ";";
-            }
-        }
-		std::shared_ptr<std::vector<Geocoder::NameRank>> nameRanks;
-        if (!_nameRankCache.read(nameKey, nameRanks)) {
-			std::vector<std::vector<Token>> sortedTokensList = tokensList;
-			for (std::vector<Token>& tokens : sortedTokensList) {
-				std::sort(tokens.begin(), tokens.end(), [](const Token& token1, const Token& token2) { return token1.idf < token2.idf; });
-			}
-			std::sort(sortedTokensList.begin(), sortedTokensList.end(), [](const std::vector<Token>& tokens1, const std::vector<Token>& tokens2) { return tokens1.front().idf > tokens2.front().idf; });
-            
-			// Select names based on tokens
-			boost::optional<std::vector<std::shared_ptr<Name>>> optNames;
-            for (const std::vector<Token>& tokens : sortedTokensList) {
-				std::string sql = "SELECT DISTINCT n.id, n.name, n.lang, n.type FROM names n, nametokens nt WHERE nt.name_id=n.id AND (n.lang IS NULL OR n.lang='" + escapeSQLValue(_language) + "') AND nt.token_id IN (";
-                for (std::size_t i = 0; i < tokens.size(); i++) {
-					sql += (i > 0 ? "," : "") + boost::lexical_cast<std::string>(tokens[i].id);
-                }
-				sql += ")";
-				if (optNames) {
-					sql += " AND n.id IN (";
-					for (std::size_t j = 0; j < (*optNames).size(); j++) {
-						sql += (j > 0 ? "," : "") + boost::lexical_cast<std::string>((*optNames)[j]->id);
-					}
-					sql += ")";
-				}
-
-                std::string queryKey = query.database->id + std::string(1, 0) + sql;
-				std::vector<std::shared_ptr<Name>> names;
-                if (!_nameCache.read(queryKey, names)) {
-                    sqlite3pp::query sqlQuery(*query.database->db, sql.c_str());
-
-                    for (auto qit = sqlQuery.begin(); qit != sqlQuery.end(); qit++) {
-                        auto name = std::make_shared<Name>();
-                        name->id = qit->get<std::uint64_t>(0);
-                        name->name = qit->get<const char*>(1);
-                        name->lang = qit->get<const char*>(2) ? qit->get<const char*>(2) : "";
-                        name->type = static_cast<FieldType>(qit->get<int>(3));
-
-						/*
-						std::string sql2 = "SELECT t.token, t.idf FROM tokens t, nametokens nt WHERE t.id=nt.token_id AND nt.name_id=" + boost::lexical_cast<std::string>(name->id);
-						sqlite3pp::query sqlQuery2(*query.database->db, sql2.c_str());
-						for (auto qit2 = sqlQuery2.begin(); qit2 != sqlQuery2.end(); qit2++) {
-							std::string nameToken = qit2->get<const char*>(0);
-							float idf = static_cast<float>(qit2->get<double>(1));
-							name->tokenIDFs.emplace_back(nameToken, idf);
-						}
-						*/
-
-                        names.push_back(std::move(name));
-                    }
-
-                    _nameQueryCounter++;
-                    _nameCache.put(queryKey, names);
-                }
-
-				optNames = names;
-				if (names.empty()) {
-					break;
-				}
-            }
-
-            // Match names, use binary search for fast merging
-			nameRanks = std::make_shared<std::vector<NameRank>>();
-			if (optNames) {
-				for (const std::shared_ptr<Name>& name : *optNames) {
-					float rank = calculateNameRank(query, name->name, matchName, name->tokenIDFs);
-					if (rank >= MIN_MATCH_THRESHOLD) {
-						nameRanks->push_back(NameRank { name, rank });
-					}
-                }
-
-				// Sort the results by decreasing ranks
-				std::sort(nameRanks->begin(), nameRanks->end(), [](const NameRank& nameRank1, const NameRank& nameRank2) {
-					return nameRank1.rank > nameRank2.rank;
-				});
-				for (std::size_t i = 1; i < nameRanks->size(); i++) {
-					if (nameRanks->at(i).rank < nameRanks->front().rank * MAX_MATCH_RATIO) {
-						nameRanks->erase(nameRanks->begin() + i, nameRanks->end());
-						break;
-					}
-				}
-			}
-
-            _nameRankCounter++;
-            _nameRankCache.put(nameKey, nameRanks);
-        }
-
-		nameRanks1 = std::make_shared<std::vector<NameRank>>();
-		for (const NameRank& nameRank : *nameRanks) {
-			if (nameRank.name->type == type) {
-				nameRanks1->push_back(nameRank);
-			}
-		}
-    }
-
-    void Geocoder::resolveQuery(const Query& query, const Options& options, std::vector<Result>& results) const {
-        if (query.null()) {
-            return;
-        }
-        
-        const Database& database = *query.database;
-        std::vector<std::string> sqlFilters = buildQueryFilters(query);
-        if (sqlFilters.empty()) {
-            return;
-        }
-        std::string sql = "SELECT DISTINCT id, housenumbers, features, country_id, region_id, county_id, locality_id, neighbourhood_id, street_id, postcode_id, name_id, rank FROM entities WHERE ";
-        for (std::size_t i = 0; i < sqlFilters.size(); i++) {
-            sql += (i > 0 ? " AND (" : "(") + sqlFilters[i] + ")";
-        }
-
-        std::string entityKey = database.id + std::string(1, 0) + sql;
-        std::vector<EntityRow> entityRows;
-        if (!_entityCache.read(entityKey, entityRows)) {
-            sqlite3pp::query sqlQuery(*database.db, sql.c_str());
-            for (auto qit = sqlQuery.begin(); qit != sqlQuery.end(); qit++) {
-                EntityRow entityRow;
-                entityRow.id = qit->get<unsigned int>(0);
-                if (qit->get<const char*>(1)) {
-                    entityRow.houseNumbers = qit->get<const char*>(1);
-                }
-                if (qit->get<const void*>(2)) {
-                    entityRow.features = std::string(static_cast<const char*>(qit->get<const void*>(2)), qit->column_bytes(2));
-                }
-                entityRow.countryId = qit->get<std::uint64_t>(3);
-                entityRow.regionId = qit->get<std::uint64_t>(4);
-                entityRow.countyId = qit->get<std::uint64_t>(5);
-                entityRow.localityId = qit->get<std::uint64_t>(6);
-                entityRow.neighbourhoodId = qit->get<std::uint64_t>(7);
-                entityRow.streetId = qit->get<std::uint64_t>(8);
-                entityRow.postcodeId = qit->get<std::uint64_t>(9);
-                entityRow.nameId = qit->get<std::uint64_t>(10);
-                entityRow.rank = static_cast<float>(qit->get<int>(11)) / 32767.0f;
-                entityRows.push_back(std::move(entityRow));
-            }
-
-            _entityQueryCounter++;
-            _entityCache.put(entityKey, entityRows);
-            _missingEntityQueryCounter += (entityRows.empty() ? 1 : 0);
-        }
-
-        auto mercatorConverter = [&database](const cglib::vec2<double>& pos) {
-            return wgs84ToWebMercator(database.origin + pos);
-        };
-
-        for (const EntityRow& entityRow : entityRows) {
-            // Match house number
-            unsigned int elementIndex = 0;
-            if (query.houseNumber) {
-                AddressInterpolator interpolator(entityRow.houseNumbers);
-                elementIndex = interpolator.findAddress(*query.houseNumber) + 1; // if not found, interpolator returns -1
-                if (!elementIndex) {
-                    continue;
-                }
-            }
-
-            // Build the result
-            Result result;
-            result.database = query.database;
-            result.encodedId = (static_cast<std::uint64_t>(elementIndex) << 32) | entityRow.id;
-            result.unmatchedTokens = query.unmatchedTokens();
-
-            // Do field match ranking
-            updateMatchRank(database, FieldType::COUNTRY, query, entityRow.countryId, result);
-            updateMatchRank(database, FieldType::REGION, query, entityRow.regionId, result);
-            updateMatchRank(database, FieldType::COUNTY, query, entityRow.countyId, result);
-            updateMatchRank(database, FieldType::LOCALITY, query, entityRow.localityId, result);
-            updateMatchRank(database, FieldType::NEIGHBOURHOOD, query, entityRow.neighbourhoodId, result);
-            updateMatchRank(database, FieldType::STREET, query, entityRow.streetId, result);
-            updateMatchRank(database, FieldType::POSTCODE, query, entityRow.postcodeId, result);
-            updateMatchRank(database, FieldType::NAME, query, entityRow.nameId, result);
-
-            // Set penalty for unmatched fields
-            result.matchRank *= std::pow(UNMATCHED_FIELD_PENALTY, query.tokenList.unmatchedTokens());
-
-            // Set entity ranking
-            result.entityRank *= entityRow.rank;
-
-            // Do location based ranking
-            if (options.location) {
-                EncodingStream stream(entityRow.features.data(), entityRow.features.size());
-                FeatureReader reader(stream, mercatorConverter);
-
-                std::vector<Feature> features;
-                if (elementIndex) {
-                    AddressInterpolator interpolator(entityRow.houseNumbers);
-                    features = interpolator.enumerateAddresses(reader).at(elementIndex - 1).second;
-                }
-                else {
-                    features = reader.readFeatureCollection();
-                }
-
-                updateLocationRank(database, options, features, result);
-            }
-
-            // Early out test
-            if (result.totalRank() < MIN_RANK_THRESHOLD) {
-                continue;
-            }
-
-            // Check if the same result is already stored
-            auto resultIt = std::find_if(results.begin(), results.end(), [&result](const Result& result2) {
-                return result.encodedId == result2.encodedId;
-            });
-            if (resultIt != results.end()) {
-                if (resultIt->totalRank() >= result.totalRank()) {
-                    continue; // if we have stored the row with better ranking, ignore current
-                }
-                results.erase(resultIt); // erase the old match, as the new match is better
-            }
-
-            // Find position for the result
-            resultIt = std::upper_bound(results.begin(), results.end(), result, [](const Result& result1, const Result& result2) {
-                return result1.totalRank() > result2.totalRank();
-            });
-            if (!(resultIt == results.end() && results.size() == MAX_RESULTS)) {
-                results.insert(resultIt, result);
-
-                // Drop results that have too low rankings
-                while (!results.empty()) {
-                    if (results.front().totalRank() * MAX_RANK_RATIO <= results.back().totalRank() && results.back().totalRank() >= MIN_RANK_THRESHOLD) {
-                        break;
-                    }
-                    results.pop_back();
-                }
-            }
-        }
-    }
-
-    float Geocoder::calculateNameRank(const Query& query, const std::string& name, const std::string& queryName, const std::vector<std::pair<std::string, float>>& tokenIDFs) const {
-        float rank = 1.0f;
-        std::string nameKey = query.database->id + std::string(1, 0) + name + std::string(1, 0) + queryName;
-        if (!_nameMatchCache.read(nameKey, rank)) {
-            auto getTokenRank = [&tokenIDFs, &query](const unistring& token) {
-                std::string translatedToken = toUtf8String(getTranslatedToken(token, query.database->translationTable));
-				auto it = std::find_if(tokenIDFs.begin(), tokenIDFs.end(), [&translatedToken](const std::pair<std::string, float>& tokenIDF) {
-					return tokenIDF.first == translatedToken;
-				});
-                if (it != tokenIDFs.end()) {
-                    return it->second;
-                }
-                return 1.0f;
-            };
-
-            StringMatcher<unistring> matcher(getTokenRank);
-            matcher.setMaxDist(MAX_STRINGMATCH_DIST);
-            matcher.setTranslationTable(query.database->translationTable, TRANSLATION_EXTRA_PENALTY);
-            if (_autocomplete) {
-                matcher.setWildcardChar('%', AUTOCOMPLETE_EXTRA_CHAR_PENALTY);
-            }
-            rank = matcher.calculateRating(toLower(toUniString(queryName)), toLower(toUniString(name)));
-
-            _nameMatchCounter++;
-            _nameMatchCache.put(nameKey, rank);
-        }
-        return rank;
-    }
-
-    std::vector<std::string> Geocoder::buildQueryFilters(const Query& query) const {
-        static const std::vector<std::pair<std::string, std::shared_ptr<std::vector<NameRank>> Query::*>> namedFields = {
-            { "name_id",          &Query::names },
-            { "postcode_id",      &Query::postcodes },
-            { "street_id",        &Query::streets },
-            { "neighbourhood_id", &Query::neighbourhoods },
-            { "locality_id",      &Query::localities },
-            { "county_id",        &Query::counties },
-            { "region_id",        &Query::regions },
-            { "country_id",       &Query::countries }
-        };
-
-        bool nonNullField = false;
-        std::vector<std::string> sqlFilters;
-        for (const std::pair<std::string, std::shared_ptr<std::vector<NameRank>> Query::*>& namedField : namedFields) {
-            std::string columnName = namedField.first;
-            if (query.*namedField.second) {
-                std::string values;
-                for (const NameRank& nameRank : *(query.*namedField.second)) {
-                    values += (values.empty() ? "" : ",") + boost::lexical_cast<std::string>(nameRank.name->id);
-                }
-                sqlFilters.push_back(columnName + " IN (" + values + ")");
-                nonNullField = true;
-            }
-            else if (!nonNullField && columnName != "name_id" && columnName != "postcode_id") {
-                sqlFilters.push_back(columnName + " IS NULL");
-            }
-        }
-        sqlFilters.push_back(query.houseNumber ? "housenumbers IS NOT NULL" : "housenumbers IS NULL");
-        if (!_enabledFilters.empty()) {
-            sqlFilters.push_back(Address::buildTypeFilter(_enabledFilters));
-        }
-        return sqlFilters;
-    }
-
-    void Geocoder::updateMatchRank(const Database& database, FieldType type, const Query& query, std::uint64_t dbId, Result& result) const {
-        const std::shared_ptr<std::vector<NameRank>>& matchNames = query.*Query::getField(type);
-        if (matchNames) {
-            auto it = std::find_if(matchNames->begin(), matchNames->end(), [dbId](const NameRank& nameRank) {
-                return nameRank.name->id == dbId;
-            });
-            if (it != matchNames->end()) {
-                result.matchRank *= it->rank;
-            }
-        }
-        else if (dbId) {
-            result.matchRank *= EXTRA_FIELD_PENALTY;
-        }
-    }
-
-    void Geocoder::updateLocationRank(const Database& database, const Options& options, const std::vector<Feature>& features, Result& result) const {
-        float minDist = options.locationRadius;
-        for (const Feature& feature : features) {
-            if (std::shared_ptr<Geometry> geometry = feature.getGeometry()) {
-                cglib::vec2<double> mercatorMeters = webMercatorMeters(*options.location);
-                cglib::vec2<double> mercatorLocation = wgs84ToWebMercator(*options.location);
-                cglib::vec2<double> point = geometry->calculateNearestPoint(mercatorLocation);
-                cglib::vec2<double> diff = point - mercatorLocation;
-                float dist = static_cast<float>(cglib::length(cglib::vec2<double>(diff(0) * mercatorMeters(0), diff(1) * mercatorMeters(1))));
-                minDist = std::min(minDist, dist);
-            }
-        }
-
-        float c = -std::log(MIN_LOCATION_RANK) / options.locationRadius;
-        result.locationRank *= std::exp(-minDist * c);
-    }
-
-    bool Geocoder::filterQuery(Query& query, const std::vector<Result>& results) const {
-		static constexpr std::size_t THRESHOLD = 64;
-		
-		_bloomTestCounter++;
-        
-		float bestRank = (results.empty() ? 0.0f : results.front().totalRank());
-        float worstRank = (results.empty() ? 0.0f : results.back().totalRank());
-        for (int i = static_cast<int>(FieldType::COUNTRY); i < static_cast<int>(FieldType::HOUSENUMBER); i++) {
-            FieldType type = static_cast<FieldType>(i);
-            std::shared_ptr<std::vector<NameRank>> Query::* field = query.getField(type);
-            if (query.*field) {
-                float rank = !(query.*field)->empty() ? query.bestRank(type, 0) : 0.0f;
-                if ((rank < MIN_RANK_THRESHOLD) || (rank < bestRank * MAX_RANK_RATIO) || (rank < worstRank && results.size() >= MAX_RESULTS)) {
-                    return false;
-                }
-
-                bool copy = false;
-                while (!(query.*field)->empty()) {
-                    float rank = query.bestRank(type, (query.*field)->size() - 1);
-                    if (!(rank < MIN_RANK_THRESHOLD) && !(rank < bestRank * MAX_RANK_RATIO) && !(rank < worstRank && results.size() >= MAX_RESULTS)) {
-                        break;
-                    }
-                    if (!copy) {
-                        query.*field = std::make_shared<std::vector<NameRank>>(*(query.*field));
-                        copy = true;
-                    }
-                    (query.*field)->pop_back();
-                }
-                if ((query.*field)->empty()) {
-                    return false;
-                }
-            }
-        }
-
-        auto iterateKeys = [](const std::shared_ptr<std::vector<NameRank>>& names) -> const std::vector<NameRank>& {
-            static const std::vector<NameRank> nullNames = { NameRank { std::make_shared<Name>(), 1.0f } };
-            if (!names || names->size() > THRESHOLD) {
-                return nullNames;
-            }
-            return *names;
-        };
-
-        auto filterKeys = [](std::shared_ptr<std::vector<NameRank>>& names, const std::unordered_set<uint64_t>& ids) -> bool {
-            if (!names || names->size() > THRESHOLD) {
-                return true;
-            }
-            std::shared_ptr<std::vector<NameRank>> filteredNames;
-            for (auto it = names->begin(); it != names->end(); it++) {
-                if (ids.count((*it).name->id)) {
-                    if (filteredNames) {
-                        filteredNames->push_back(*it);
-                    }
-                }
-                else {
-                    if (!filteredNames) {
-                        filteredNames = std::make_shared<std::vector<NameRank>>(names->begin(), it);
-                    }
-                }
-            }
-            if (!filteredNames) {
-                return true;
-            }
-            names = std::move(filteredNames);
-            return !names->empty();
-        };
-
-        std::unordered_set<std::uint64_t> filteredIndices[7];
-        EntityKey key;
-        for (const NameRank& country : iterateKeys(query.countries)) {
-            key.countryId = country.name->id;
-            for (const NameRank& region : iterateKeys(query.regions)) {
-                key.regionId = region.name->id;
-                for (const NameRank& county : iterateKeys(query.counties)) {
-                    key.countyId = county.name->id;
-                    for (const NameRank& locality : iterateKeys(query.localities)) {
-                        key.localityId = locality.name->id;
-                        for (const NameRank& neighbourhood : iterateKeys(query.neighbourhoods)) {
-                            key.neighbourhoodId = neighbourhood.name->id;
-                            for (const NameRank& street : iterateKeys(query.streets)) {
-                                key.streetId = street.name->id;
-                                for (const NameRank& name : iterateKeys(query.names)) {
-                                    key.nameId = name.name->id;
-                                    if (query.database->entityFilter.data().empty() || query.database->entityFilter.probably_contains(key)) {
-                                        filteredIndices[0].insert(country.name->id);
-                                        filteredIndices[1].insert(region.name->id);
-                                        filteredIndices[2].insert(county.name->id);
-                                        filteredIndices[3].insert(locality.name->id);
-                                        filteredIndices[4].insert(neighbourhood.name->id);
-                                        filteredIndices[5].insert(street.name->id);
-                                        filteredIndices[6].insert(name.name->id);
-                                    }
-                                }
-                            }
-                        }
-                    }
-                }
-            }
-        }
-        return filterKeys(query.countries, filteredIndices[0]) && filterKeys(query.regions, filteredIndices[1]) && filterKeys(query.counties, filteredIndices[2]) && filterKeys(query.localities, filteredIndices[3]) && filterKeys(query.neighbourhoods, filteredIndices[4]) && filterKeys(query.streets, filteredIndices[5]) && filterKeys(query.names, filteredIndices[6]);
-    }
-
-    bool Geocoder::bindQueryNameField(Query& query, FieldType type, std::shared_ptr<std::vector<NameRank>> Query::* field, const TokenList::Span& span) const {
-        std::vector<std::vector<Token>> tokensList = query.tokenList.tags(span);
-        std::string matchName = boost::algorithm::join(query.tokenList.tokens(span), " ");
-        matchNames(query, type, tokensList, matchName, query.*field);
-        return !(query.*field)->empty();
-    }
-
-    bool Geocoder::bindQueryStringField(Query& query, FieldType type, std::shared_ptr<std::string> Query::* field, const TokenList::Span& span) const {
-        std::vector<std::string> tokenStrings = query.tokenList.tokens(span);
-        if (!tokenStrings.empty() && !tokenStrings.back().empty() && tokenStrings.back().back() == '%') {
-            tokenStrings.back().pop_back(); // we do not support autocomplete for 'exact' matching
-        }
-
-        if (type == FieldType::HOUSENUMBER) {
-            if (query.tokenList.prevType(span) != FieldType::STREET && query.tokenList.nextType(span) != FieldType::STREET) {
-                return false;
-            }
-        }
-        query.*field = std::make_shared<std::string>(boost::algorithm::join(tokenStrings, " "));
-        return true;
-    }
-
-    cglib::vec2<double> Geocoder::getOrigin(sqlite3pp::database& db) {
-        sqlite3pp::query query(db, "SELECT value FROM metadata WHERE name='origin'");
-        for (auto qit = query.begin(); qit != query.end(); qit++) {
-            std::string value = qit->get<const char*>(0);
-
-            std::vector<std::string> origin;
-            boost::split(origin, value, boost::is_any_of(","), boost::token_compress_off);
-            return cglib::vec2<double>(boost::lexical_cast<double>(origin.at(0)), boost::lexical_cast<double>(origin.at(1)));
-        }
-        return cglib::vec2<double>(0, 0);
-    }
-
-    std::unordered_map<unichar_t, unistring> Geocoder::getTranslationTable(sqlite3pp::database& db) {
-        sqlite3pp::query query(db, "SELECT value FROM metadata WHERE name='translation_table'");
-        for (auto qit = query.begin(); qit != query.end(); qit++) {
-            std::string value = qit->get<const char*>(0);
-
-            std::vector<std::string> translationVector;
-            boost::split(translationVector, value, boost::is_any_of(","), boost::token_compress_off);
-            std::unordered_map<unichar_t, unistring> translationTable;
-            for (const std::string& translation : translationVector) {
-                unistring uniTranslation = toUniString(translation);
-                if (uniTranslation.size() >= 2 && uniTranslation[1] == ':') {
-                    translationTable[uniTranslation[0]] = uniTranslation.substr(2);
-                }
-            }
-            return translationTable;
-        }
-        return std::unordered_map<unichar_t, unistring>();
-    }
-
-    unistring Geocoder::getTranslatedToken(const unistring& token, const std::unordered_map<unichar_t, unistring>& translationTable) {
-        unistring translatedToken;
-        translatedToken.reserve(token.size());
-        for (unichar_t c : token) {
-            auto it = translationTable.find(c);
-            if (it != translationTable.end()) {
-                translatedToken += it->second;
-            }
-            else {
-                translatedToken.append(1, c);
-            }
-        }
-        return translatedToken;
-    }
-} }
->>>>>>> 3c527b99
+#include "Geocoder.h"
+#include "FeatureReader.h"
+#include "ProjUtils.h"
+#include "AddressInterpolator.h"
+
+#include <functional>
+#include <algorithm>
+
+#include <boost/lexical_cast.hpp>
+#include <boost/algorithm/string/replace.hpp>
+#include <boost/algorithm/string/join.hpp>
+#include <boost/algorithm/string/trim.hpp>
+#include <boost/algorithm/string/classification.hpp>
+
+#include <sqlite3pp.h>
+
+namespace {
+    std::string escapeSQLValue(const std::string& val) {
+        return boost::replace_all_copy(val, "'", "''");
+    }
+}
+
+namespace carto { namespace geocoding {
+    void Geocoder::prepare(sqlite3pp::database& db) {
+        sqlite3pp::query query1(db, "SELECT value FROM metadata WHERE name='__entityfilter_data'");
+        for (auto qit1 = query1.begin(); qit1 != query1.end(); qit1++) {
+            return;
+        }
+
+        sqlite3pp::query query2(db, "SELECT COUNT(*) FROM entities");
+        std::size_t rowCount = 0;
+        for (auto qit2 = query2.begin(); qit2 != query2.end(); qit2++) {
+            rowCount = static_cast<std::size_t>(qit2->get<std::uint64_t>(0));
+        }
+
+        std::uint64_t filterBitCount = static_cast<std::uint64_t>(std::ceil((rowCount * 16 * std::log(ENTITY_BLOOM_FILTER_FP_PROB)) / std::log(1.0 / (std::pow(2.0, std::log(2.0)))))) / (8 * sizeof(EntityFilter::bitset_type::block_type)) * (8 * sizeof(EntityFilter::bitset_type::block_type));
+		filterBitCount = std::min(filterBitCount, static_cast<std::uint64_t>(ENTITY_BLOOM_FILTER_MAX_SIZE) * 8);
+        EntityFilter entityFilter(static_cast<std::uint64_t>(filterBitCount));
+        sqlite3pp::query query(db, "SELECT IFNULL(country_id, 0), IFNULL(region_id, 0), IFNULL(county_id, 0), IFNULL(locality_id, 0), IFNULL(neighbourhood_id, 0), IFNULL(street_id, 0), IFNULL(name_id, 0) FROM entities");
+        for (auto qit = query.begin(); qit != query.end(); qit++) {
+            EntityKey key;
+            for (int countryIdx = 0; countryIdx <= (qit->get<std::uint64_t>(0) ? 1 : 0); countryIdx++) {
+                key.countryId = qit->get<std::uint64_t>(0) * countryIdx;
+                for (int regionIdx = 0; regionIdx <= (qit->get<std::uint64_t>(1) ? 1 : 0); regionIdx++) {
+                    key.regionId = qit->get<std::uint64_t>(1) * regionIdx;
+                    for (int countyIdx = 0; countyIdx <= (qit->get<std::uint64_t>(2) ? 1 : 0); countyIdx++) {
+                        key.countyId = qit->get<std::uint64_t>(2) * countyIdx;
+                        for (int localityIdx = 0; localityIdx <= (qit->get<std::uint64_t>(3) ? 1 : 0); localityIdx++) {
+                            key.localityId = qit->get<std::uint64_t>(3) * localityIdx;
+                            for (int neighbourhoodIdx = 0; neighbourhoodIdx <= (qit->get<std::uint64_t>(4) ? 1 : 0); neighbourhoodIdx++) {
+                                key.neighbourhoodId = qit->get<std::uint64_t>(4) * neighbourhoodIdx;
+                                for (int streetIdx = 0; streetIdx <= (qit->get<std::uint64_t>(5) ? 1 : 0); streetIdx++) {
+                                    key.streetId = qit->get<std::uint64_t>(5) * streetIdx;
+                                    for (int nameIdx = 0; nameIdx <= (qit->get<std::uint64_t>(6) ? 1 : 0); nameIdx++) {
+                                        key.nameId = qit->get<std::uint64_t>(6) * nameIdx;
+                                        entityFilter.insert(key);
+                                    }
+                                }
+                            }
+                        }
+                    }
+                }
+            }
+        }
+
+        std::vector<EntityFilter::bitset_type::block_type> blocks(entityFilter.data().num_blocks());
+        boost::to_block_range(entityFilter.data(), blocks.begin());
+        sqlite3pp::command command(db, "INSERT INTO metadata (name, value) VALUES('__entityfilter_data', :value)");
+        command.bind(":value", blocks.data(), static_cast<int>(blocks.size() * sizeof(EntityFilter::bitset_type::block_type)));
+        command.execute();
+    }
+    
+    bool Geocoder::import(const std::shared_ptr<sqlite3pp::database>& db) {
+        std::lock_guard<std::recursive_mutex> lock(_mutex);
+        auto database = std::make_shared<Database>();
+        database->id = "db" + boost::lexical_cast<std::string>(_databases.size());
+        database->db = db;
+        database->origin = getOrigin(*db);
+        database->translationTable = getTranslationTable(*db);
+        database->entityFilter = EntityFilter(0);
+
+        sqlite3pp::query query(*db, "SELECT value FROM metadata WHERE name='__entityfilter_data'");
+        for (auto qit = query.begin(); qit != query.end(); qit++) {
+            std::size_t size = qit->column_bytes(0);
+            const unsigned char* data = static_cast<const unsigned char*>(qit->get<const void*>(0));
+            database->entityFilter = EntityFilter(size * 8);
+            boost::from_block_range(reinterpret_cast<const EntityFilter::bitset_type::block_type*>(data), reinterpret_cast<const EntityFilter::bitset_type::block_type*>(data + size), database->entityFilter.data());
+        }
+        
+        _databases.push_back(std::move(database));
+        return true;
+    }
+    
+    bool Geocoder::getAutocomplete() const {
+        std::lock_guard<std::recursive_mutex> lock(_mutex);
+        return _autocomplete;
+    }
+
+    void Geocoder::setAutocomplete(bool autocomplete) {
+        std::lock_guard<std::recursive_mutex> lock(_mutex);
+         _autocomplete = autocomplete;
+    }
+
+    std::string Geocoder::getLanguage() const {
+        std::lock_guard<std::recursive_mutex> lock(_mutex);
+        return _language;
+    }
+
+    void Geocoder::setLanguage(const std::string& language) {
+        std::lock_guard<std::recursive_mutex> lock(_mutex);
+        _language = language;
+        _addressCache.clear();
+        _entityCache.clear();
+        _nameCache.clear();
+        _nameRankCache.clear();
+        _nameMatchCache.clear();
+    }
+
+    bool Geocoder::isFilterEnabled(Address::Type type) const {
+        std::lock_guard<std::recursive_mutex> lock(_mutex);
+        return std::find(_enabledFilters.begin(), _enabledFilters.end(), type) != _enabledFilters.end();
+    }
+
+    void Geocoder::setFilterEnabled(Address::Type type, bool enabled) {
+        std::lock_guard<std::recursive_mutex> lock(_mutex);
+        auto it = std::find(_enabledFilters.begin(), _enabledFilters.end(), type);
+        if (enabled && it == _enabledFilters.end()) {
+            _enabledFilters.push_back(type);
+        }
+        else if (!enabled && it != _enabledFilters.end()) {
+            _enabledFilters.erase(it);
+        }
+    }
+
+    std::vector<std::pair<Address, float>> Geocoder::findAddresses(const std::string& queryString, const Options& options) const {
+        std::lock_guard<std::recursive_mutex> lock(_mutex);
+
+        std::string queryStringLC = toUtf8String(toLower(toUniString(queryString)));
+        std::string safeQueryString = boost::replace_all_copy(boost::replace_all_copy(queryStringLC, "%", ""), "_", "");
+        boost::trim(safeQueryString);
+
+        // Prepare autocomplete query string by appending % sign
+        bool autocomplete = _autocomplete && safeQueryString.size() >= MIN_AUTOCOMPLETE_SIZE;
+        if (!safeQueryString.empty() && TokenList::isSeparator(safeQueryString.back())) {
+            autocomplete = false;
+        }
+        if (autocomplete) {
+            // Tricky, do not use autocomplete if the query ends with space. Otherwise append % sign that has special meaning
+            safeQueryString += (boost::trim_right_copy(queryString) != queryString ? " " : "%");
+        }
+
+        // Do matching in 2 phases (exact/inexact), if required
+        std::vector<Result> results;
+        for (int pass = 0; pass < 2; pass++) {
+            for (const std::shared_ptr<Database>& database : _databases) {
+                Query query;
+                query.database = database;
+                query.tokenList = TokenList::build(safeQueryString);
+                matchTokens(query, pass, query.tokenList);
+                std::set<std::vector<std::pair<FieldType, std::string>>> assignments;
+                matchQuery(query, options, assignments, results);
+            }
+            if (!results.empty()) {
+                break;
+            }
+        }
+
+        // Reorder databases, keep databases with best matches first in the list for subsequent queries
+        for (auto it = results.rbegin(); it != results.rend(); it++) {
+            auto dbit = std::find(_databases.begin(), _databases.end(), it->database);
+            if (dbit != _databases.end()) {
+                std::rotate(_databases.begin(), dbit, dbit + 1);
+            }
+        }
+
+        // Create address data from the results by merging consecutive results, if possible
+        std::vector<std::pair<Address, float>> addresses;
+        for (const Result& result : results) {
+            if (addresses.size() >= MAX_RESULTS) {
+                break;
+            }
+
+            Address address;
+            std::string addrKey = result.database->id + std::string(1, 0) + boost::lexical_cast<std::string>(result.encodedId);
+            if (!_addressCache.read(addrKey, address)) {
+                address.loadFromDB(*result.database->db, result.encodedId, _language, [&result](const cglib::vec2<double>& pos) {
+                    return result.database->origin + pos;
+                });
+
+                _addressQueryCounter++;
+                _addressCache.put(addrKey, address);
+            }
+
+            if (!addresses.empty() && result.totalRank() == addresses.back().second) {
+                if (addresses.back().first.merge(address)) {
+                    continue;
+                }
+            }
+            addresses.emplace_back(address, result.totalRank());
+        }
+        return addresses;
+    }
+
+    void Geocoder::matchTokens(Query& query, int pass, TokenList& tokenList) const {
+        for (int i = 0; i < tokenList.size(); i++) {
+            std::string tokenValue = tokenList.tokens(TokenList::Span(i, 1)).front();
+
+            // Do token translation, actual tokens are normalized relative to real names using translation table
+            unistring translatedToken = getTranslatedToken(toUniString(tokenValue), query.database->translationTable);
+
+            // Build token info list for the token
+            if (!translatedToken.empty()) {
+                std::string sql = "SELECT id, token, typemask, idf FROM tokens WHERE ";
+                if (pass > 0 && translatedToken.size() >= 2) {
+                    sql += "token LIKE '" + escapeSQLValue(toUtf8String(translatedToken.substr(0, 2))) + "%' ORDER BY ABS(LENGTH(token) - " + boost::lexical_cast<std::string>(translatedToken.size()) + ") ASC, idf ASC LIMIT 10";
+                }
+                else if (!translatedToken.empty() && translatedToken.back() == '%') {
+                    sql += "token LIKE '" + escapeSQLValue(toUtf8String(translatedToken)) + "' ORDER BY LENGTH(token) ASC, idf ASC LIMIT 10";
+                }
+                else {
+                    sql += "token='" + escapeSQLValue(toUtf8String(translatedToken)) + "'";
+                }
+
+				std::string tokenKey = query.database->id + std::string(1, 0) + sql;
+				std::vector<Token> tokens;
+				if (!_tokenCache.read(tokenKey, tokens)) {
+					sqlite3pp::query sqlQuery(*query.database->db, sql.c_str());
+
+					for (auto qit = sqlQuery.begin(); qit != sqlQuery.end(); qit++) {
+						Token token;
+						token.id = qit->get<std::uint64_t>(0);
+						token.token = qit->get<const char*>(1);
+						token.typeMask = qit->get<std::uint32_t>(2);
+						token.idf = static_cast<float>(qit->get<double>(3));
+						tokens.push_back(std::move(token));
+					}
+
+					_tokenQueryCounter++;
+					_tokenCache.put(tokenKey, tokens);
+				}
+                    
+				std::uint32_t validTypeMask = 0;
+				float minIDF = std::numeric_limits<float>::infinity();
+				for (auto it = tokens.begin(); it != tokens.end(); ) {
+					std::vector<std::pair<std::string, float>> tokenIDFs = { { it->token, it->idf } };
+                    if (calculateNameRank(query, it->token, toUtf8String(translatedToken), tokenIDFs) >= MIN_MATCH_THRESHOLD) {
+                        minIDF = std::min(minIDF, it->idf);
+                        validTypeMask |= it->typeMask;
+						it++;
+					}
+					else {
+						it = tokens.erase(it);
+					}
+                }
+                tokenList.setTag(i, tokens);
+                tokenList.setIDF(i, minIDF);
+                tokenList.setValidTypeMask(i, validTypeMask);
+            }
+        }
+    }
+
+    void Geocoder::matchQuery(Query& query, const Options& options, std::set<std::vector<std::pair<FieldType, std::string>>>& assignments, std::vector<Result>& results) const {
+        if (!results.empty()) {
+            if (results.front().unmatchedTokens < query.tokenList.unmatchedInvalidTokens()) {
+                return;
+            }
+        }
+		assignments.insert(query.tokenList.assignment());
+
+        // Enumerate token list
+        std::uint32_t validTypeMask = (1 << static_cast<int>(FieldType::COUNTRY)) | (1 << static_cast<int>(FieldType::REGION)) | (1 << static_cast<int>(FieldType::COUNTY)) | (1 << static_cast<int>(FieldType::LOCALITY)) | (1 << static_cast<int>(FieldType::NEIGHBOURHOOD)) | (1 << static_cast<int>(FieldType::STREET)) | (1 << static_cast<int>(FieldType::NAME));
+        std::uint32_t strictTypeMask = (1 << static_cast<int>(FieldType::STREET)) | (1 << static_cast<int>(FieldType::NAME));
+        if (query.streets) {
+            validTypeMask |= 1 << static_cast<int>(FieldType::HOUSENUMBER);
+        }
+        if (query.houseNumber) {
+            validTypeMask |= 1 << static_cast<int>(FieldType::POSTCODE);
+        }
+        
+		query.tokenList.enumerateSpans(validTypeMask, strictTypeMask, [&](const std::vector<std::pair<FieldType, TokenList::Span>>& spans) -> bool {
+			std::vector<Query> subQueries;
+			for (std::size_t i = 0; i < spans.size(); i++) {
+				FieldType type = spans[i].first;
+				const TokenList::Span& span = spans[i].second;
+				if (type == FieldType::NONE) {
+					if (!results.empty()) {
+						if (results.front().unmatchedTokens < query.tokenList.unmatchedTokens()) {
+							break;
+						}
+					}
+					resolveQuery(query, options, results);
+					break;
+				}
+
+				Query subQuery = query;
+				subQuery.tokenList.assignType(span, type);
+				if (!subQuery.tokenList.valid()) {
+					continue;
+				}
+				if (assignments.find(subQuery.tokenList.assignment()) != assignments.end()) {
+					continue;
+				}
+
+				bool valid = true;
+				if (span.count > 0) {
+					switch (type) {
+					case FieldType::HOUSENUMBER:
+						valid = bindQueryStringField(subQuery, type, &Query::houseNumber, span);
+						break;
+					default:
+						valid = bindQueryNameField(subQuery, type, Query::getField(type), span);
+						break;
+					}
+
+					if (valid) {
+						valid = filterQuery(subQuery, results);
+					}
+				}
+
+				if (valid) {
+					subQueries.push_back(subQuery);
+				}
+			}
+
+			std::sort(subQueries.begin(), subQueries.end(), [](const Query& subQuery1, const Query& subQuery2) {
+				return subQuery1.bestRank(FieldType::NONE, 0) > subQuery2.bestRank(FieldType::NONE, 0);
+			});
+				
+			if (!subQueries.empty()) {
+				float bestRank = 0.0f;
+				for (Query& subQuery : subQueries) {
+					if (subQuery.bestRank(FieldType::NONE, 0) < bestRank) {
+						break;
+					}
+					std::size_t count = results.size();
+					matchQuery(subQuery, options, assignments, results);
+					if (results.size() > count) {
+						bestRank = subQuery.bestRank(FieldType::NONE, 0);
+					}
+				}
+				return results.empty();// || results.front().matchRank < 1;
+			}
+			return true;
+		});
+    }
+
+    void Geocoder::matchNames(const Query& query, FieldType type, const std::vector<std::vector<Token>>& tokensList, const std::string& matchName, std::shared_ptr<std::vector<Geocoder::NameRank>>& nameRanks1) const {
+		/*
+		float nameIDF = 0.0f;
+		for (const std::vector<Token>& tokens : tokensList) {
+			auto it = std::min_element(tokens.begin(), tokens.end(), [](const Token& token1, const Token& token2) { return token1.idf > token2.idf; });
+			nameIDF += it->idf;
+		}
+		if (nameIDF < MIN_IDF_THRESHOLD) {
+			nameRanks1 = std::make_shared<std::vector<NameRank>>();
+			return;
+		}
+		*/
+
+        std::string nameKey = query.database->id + std::string(1, 0) + /*static_cast<char>(type) + std::string(1, 0) + */matchName;
+        for (const std::vector<Token>& tokens : tokensList) {
+            nameKey += std::string(1, 0);
+            for (const Token& token : tokens) {
+                nameKey += boost::lexical_cast<std::string>(token.id) + ";";
+            }
+        }
+		std::shared_ptr<std::vector<Geocoder::NameRank>> nameRanks;
+        if (!_nameRankCache.read(nameKey, nameRanks)) {
+			std::vector<std::vector<Token>> sortedTokensList = tokensList;
+			for (std::vector<Token>& tokens : sortedTokensList) {
+				std::sort(tokens.begin(), tokens.end(), [](const Token& token1, const Token& token2) { return token1.idf < token2.idf; });
+			}
+			std::sort(sortedTokensList.begin(), sortedTokensList.end(), [](const std::vector<Token>& tokens1, const std::vector<Token>& tokens2) { return tokens1.front().idf > tokens2.front().idf; });
+            
+			// Select names based on tokens
+			boost::optional<std::vector<std::shared_ptr<Name>>> optNames;
+            for (const std::vector<Token>& tokens : sortedTokensList) {
+				std::string sql = "SELECT DISTINCT n.id, n.name, n.lang, n.type FROM names n, nametokens nt WHERE nt.name_id=n.id AND (n.lang IS NULL OR n.lang='" + escapeSQLValue(_language) + "') AND nt.token_id IN (";
+                for (std::size_t i = 0; i < tokens.size(); i++) {
+					sql += (i > 0 ? "," : "") + boost::lexical_cast<std::string>(tokens[i].id);
+                }
+				sql += ")";
+				if (optNames) {
+					sql += " AND n.id IN (";
+					for (std::size_t j = 0; j < (*optNames).size(); j++) {
+						sql += (j > 0 ? "," : "") + boost::lexical_cast<std::string>((*optNames)[j]->id);
+					}
+					sql += ")";
+				}
+
+                std::string queryKey = query.database->id + std::string(1, 0) + sql;
+				std::vector<std::shared_ptr<Name>> names;
+                if (!_nameCache.read(queryKey, names)) {
+                    sqlite3pp::query sqlQuery(*query.database->db, sql.c_str());
+
+                    for (auto qit = sqlQuery.begin(); qit != sqlQuery.end(); qit++) {
+                        auto name = std::make_shared<Name>();
+                        name->id = qit->get<std::uint64_t>(0);
+                        name->name = qit->get<const char*>(1);
+                        name->lang = qit->get<const char*>(2) ? qit->get<const char*>(2) : "";
+                        name->type = static_cast<FieldType>(qit->get<int>(3));
+
+						/*
+						std::string sql2 = "SELECT t.token, t.idf FROM tokens t, nametokens nt WHERE t.id=nt.token_id AND nt.name_id=" + boost::lexical_cast<std::string>(name->id);
+						sqlite3pp::query sqlQuery2(*query.database->db, sql2.c_str());
+						for (auto qit2 = sqlQuery2.begin(); qit2 != sqlQuery2.end(); qit2++) {
+							std::string nameToken = qit2->get<const char*>(0);
+							float idf = static_cast<float>(qit2->get<double>(1));
+							name->tokenIDFs.emplace_back(nameToken, idf);
+						}
+						*/
+
+                        names.push_back(std::move(name));
+                    }
+
+                    _nameQueryCounter++;
+                    _nameCache.put(queryKey, names);
+                }
+
+				optNames = names;
+				if (names.empty()) {
+					break;
+				}
+            }
+
+            // Match names, use binary search for fast merging
+			nameRanks = std::make_shared<std::vector<NameRank>>();
+			if (optNames) {
+				for (const std::shared_ptr<Name>& name : *optNames) {
+					float rank = calculateNameRank(query, name->name, matchName, name->tokenIDFs);
+					if (rank >= MIN_MATCH_THRESHOLD) {
+						nameRanks->push_back(NameRank { name, rank });
+					}
+                }
+
+				// Sort the results by decreasing ranks
+				std::sort(nameRanks->begin(), nameRanks->end(), [](const NameRank& nameRank1, const NameRank& nameRank2) {
+					return nameRank1.rank > nameRank2.rank;
+				});
+				for (std::size_t i = 1; i < nameRanks->size(); i++) {
+					if (nameRanks->at(i).rank < nameRanks->front().rank * MAX_MATCH_RATIO) {
+						nameRanks->erase(nameRanks->begin() + i, nameRanks->end());
+						break;
+					}
+				}
+			}
+
+            _nameRankCounter++;
+            _nameRankCache.put(nameKey, nameRanks);
+        }
+
+		nameRanks1 = std::make_shared<std::vector<NameRank>>();
+		for (const NameRank& nameRank : *nameRanks) {
+			if (nameRank.name->type == type) {
+				nameRanks1->push_back(nameRank);
+			}
+		}
+    }
+
+    void Geocoder::resolveQuery(const Query& query, const Options& options, std::vector<Result>& results) const {
+        if (query.null()) {
+            return;
+        }
+        
+        const Database& database = *query.database;
+        std::vector<std::string> sqlFilters = buildQueryFilters(query);
+        if (sqlFilters.empty()) {
+            return;
+        }
+        std::string sql = "SELECT DISTINCT id, housenumbers, features, country_id, region_id, county_id, locality_id, neighbourhood_id, street_id, postcode_id, name_id, rank FROM entities WHERE ";
+        for (std::size_t i = 0; i < sqlFilters.size(); i++) {
+            sql += (i > 0 ? " AND (" : "(") + sqlFilters[i] + ")";
+        }
+
+        std::string entityKey = database.id + std::string(1, 0) + sql;
+        std::vector<EntityRow> entityRows;
+        if (!_entityCache.read(entityKey, entityRows)) {
+            sqlite3pp::query sqlQuery(*database.db, sql.c_str());
+            for (auto qit = sqlQuery.begin(); qit != sqlQuery.end(); qit++) {
+                EntityRow entityRow;
+                entityRow.id = qit->get<unsigned int>(0);
+                if (qit->get<const char*>(1)) {
+                    entityRow.houseNumbers = qit->get<const char*>(1);
+                }
+                if (qit->get<const void*>(2)) {
+                    entityRow.features = std::string(static_cast<const char*>(qit->get<const void*>(2)), qit->column_bytes(2));
+                }
+                entityRow.countryId = qit->get<std::uint64_t>(3);
+                entityRow.regionId = qit->get<std::uint64_t>(4);
+                entityRow.countyId = qit->get<std::uint64_t>(5);
+                entityRow.localityId = qit->get<std::uint64_t>(6);
+                entityRow.neighbourhoodId = qit->get<std::uint64_t>(7);
+                entityRow.streetId = qit->get<std::uint64_t>(8);
+                entityRow.postcodeId = qit->get<std::uint64_t>(9);
+                entityRow.nameId = qit->get<std::uint64_t>(10);
+                entityRow.rank = static_cast<float>(qit->get<int>(11)) / 32767.0f;
+                entityRows.push_back(std::move(entityRow));
+            }
+
+            _entityQueryCounter++;
+            _entityCache.put(entityKey, entityRows);
+            _missingEntityQueryCounter += (entityRows.empty() ? 1 : 0);
+        }
+
+        auto mercatorConverter = [&database](const cglib::vec2<double>& pos) {
+            return wgs84ToWebMercator(database.origin + pos);
+        };
+
+        for (const EntityRow& entityRow : entityRows) {
+            // Match house number
+            unsigned int elementIndex = 0;
+            if (query.houseNumber) {
+                AddressInterpolator interpolator(entityRow.houseNumbers);
+                elementIndex = interpolator.findAddress(*query.houseNumber) + 1; // if not found, interpolator returns -1
+                if (!elementIndex) {
+                    continue;
+                }
+            }
+
+            // Build the result
+            Result result;
+            result.database = query.database;
+            result.encodedId = (static_cast<std::uint64_t>(elementIndex) << 32) | entityRow.id;
+            result.unmatchedTokens = query.unmatchedTokens();
+
+            // Do field match ranking
+            updateMatchRank(database, FieldType::COUNTRY, query, entityRow.countryId, result);
+            updateMatchRank(database, FieldType::REGION, query, entityRow.regionId, result);
+            updateMatchRank(database, FieldType::COUNTY, query, entityRow.countyId, result);
+            updateMatchRank(database, FieldType::LOCALITY, query, entityRow.localityId, result);
+            updateMatchRank(database, FieldType::NEIGHBOURHOOD, query, entityRow.neighbourhoodId, result);
+            updateMatchRank(database, FieldType::STREET, query, entityRow.streetId, result);
+            updateMatchRank(database, FieldType::POSTCODE, query, entityRow.postcodeId, result);
+            updateMatchRank(database, FieldType::NAME, query, entityRow.nameId, result);
+
+            // Set penalty for unmatched fields
+            result.matchRank *= std::pow(UNMATCHED_FIELD_PENALTY, query.tokenList.unmatchedTokens());
+
+            // Set entity ranking
+            result.entityRank *= entityRow.rank;
+
+            // Do location based ranking
+            if (options.location) {
+                EncodingStream stream(entityRow.features.data(), entityRow.features.size());
+                FeatureReader reader(stream, mercatorConverter);
+
+                std::vector<Feature> features;
+                if (elementIndex) {
+                    AddressInterpolator interpolator(entityRow.houseNumbers);
+                    features = interpolator.enumerateAddresses(reader).at(elementIndex - 1).second;
+                }
+                else {
+                    features = reader.readFeatureCollection();
+                }
+
+                updateLocationRank(database, options, features, result);
+            }
+
+            // Early out test
+            if (result.totalRank() < MIN_RANK_THRESHOLD) {
+                continue;
+            }
+
+            // Check if the same result is already stored
+            auto resultIt = std::find_if(results.begin(), results.end(), [&result](const Result& result2) {
+                return result.encodedId == result2.encodedId;
+            });
+            if (resultIt != results.end()) {
+                if (resultIt->totalRank() >= result.totalRank()) {
+                    continue; // if we have stored the row with better ranking, ignore current
+                }
+                results.erase(resultIt); // erase the old match, as the new match is better
+            }
+
+            // Find position for the result
+            resultIt = std::upper_bound(results.begin(), results.end(), result, [](const Result& result1, const Result& result2) {
+                return result1.totalRank() > result2.totalRank();
+            });
+            if (!(resultIt == results.end() && results.size() == MAX_RESULTS)) {
+                results.insert(resultIt, result);
+
+                // Drop results that have too low rankings
+                while (!results.empty()) {
+                    if (results.front().totalRank() * MAX_RANK_RATIO <= results.back().totalRank() && results.back().totalRank() >= MIN_RANK_THRESHOLD) {
+                        break;
+                    }
+                    results.pop_back();
+                }
+            }
+        }
+    }
+
+    float Geocoder::calculateNameRank(const Query& query, const std::string& name, const std::string& queryName, const std::vector<std::pair<std::string, float>>& tokenIDFs) const {
+        float rank = 1.0f;
+        std::string nameKey = query.database->id + std::string(1, 0) + name + std::string(1, 0) + queryName;
+        if (!_nameMatchCache.read(nameKey, rank)) {
+            auto getTokenRank = [&tokenIDFs, &query](const unistring& token) {
+                std::string translatedToken = toUtf8String(getTranslatedToken(token, query.database->translationTable));
+				auto it = std::find_if(tokenIDFs.begin(), tokenIDFs.end(), [&translatedToken](const std::pair<std::string, float>& tokenIDF) {
+					return tokenIDF.first == translatedToken;
+				});
+                if (it != tokenIDFs.end()) {
+                    return it->second;
+                }
+                return 1.0f;
+            };
+
+            StringMatcher<unistring> matcher(getTokenRank);
+            matcher.setMaxDist(MAX_STRINGMATCH_DIST);
+            matcher.setTranslationTable(query.database->translationTable, TRANSLATION_EXTRA_PENALTY);
+            if (_autocomplete) {
+                matcher.setWildcardChar('%', AUTOCOMPLETE_EXTRA_CHAR_PENALTY);
+            }
+            rank = matcher.calculateRating(toLower(toUniString(queryName)), toLower(toUniString(name)));
+
+            _nameMatchCounter++;
+            _nameMatchCache.put(nameKey, rank);
+        }
+        return rank;
+    }
+
+    std::vector<std::string> Geocoder::buildQueryFilters(const Query& query) const {
+        static const std::vector<std::pair<std::string, std::shared_ptr<std::vector<NameRank>> Query::*>> namedFields = {
+            { "name_id",          &Query::names },
+            { "postcode_id",      &Query::postcodes },
+            { "street_id",        &Query::streets },
+            { "neighbourhood_id", &Query::neighbourhoods },
+            { "locality_id",      &Query::localities },
+            { "county_id",        &Query::counties },
+            { "region_id",        &Query::regions },
+            { "country_id",       &Query::countries }
+        };
+
+        bool nonNullField = false;
+        std::vector<std::string> sqlFilters;
+        for (const std::pair<std::string, std::shared_ptr<std::vector<NameRank>> Query::*>& namedField : namedFields) {
+            std::string columnName = namedField.first;
+            if (query.*namedField.second) {
+                std::string values;
+                for (const NameRank& nameRank : *(query.*namedField.second)) {
+                    values += (values.empty() ? "" : ",") + boost::lexical_cast<std::string>(nameRank.name->id);
+                }
+                sqlFilters.push_back(columnName + " IN (" + values + ")");
+                nonNullField = true;
+            }
+            else if (!nonNullField && columnName != "name_id" && columnName != "postcode_id") {
+                sqlFilters.push_back(columnName + " IS NULL");
+            }
+        }
+        sqlFilters.push_back(query.houseNumber ? "housenumbers IS NOT NULL" : "housenumbers IS NULL");
+        if (!_enabledFilters.empty()) {
+            sqlFilters.push_back(Address::buildTypeFilter(_enabledFilters));
+        }
+        return sqlFilters;
+    }
+
+    void Geocoder::updateMatchRank(const Database& database, FieldType type, const Query& query, std::uint64_t dbId, Result& result) const {
+        const std::shared_ptr<std::vector<NameRank>>& matchNames = query.*Query::getField(type);
+        if (matchNames) {
+            auto it = std::find_if(matchNames->begin(), matchNames->end(), [dbId](const NameRank& nameRank) {
+                return nameRank.name->id == dbId;
+            });
+            if (it != matchNames->end()) {
+                result.matchRank *= it->rank;
+            }
+        }
+        else if (dbId) {
+            result.matchRank *= EXTRA_FIELD_PENALTY;
+        }
+    }
+
+    void Geocoder::updateLocationRank(const Database& database, const Options& options, const std::vector<Feature>& features, Result& result) const {
+        float minDist = options.locationRadius;
+        for (const Feature& feature : features) {
+            if (std::shared_ptr<Geometry> geometry = feature.getGeometry()) {
+                cglib::vec2<double> mercatorMeters = webMercatorMeters(*options.location);
+                cglib::vec2<double> mercatorLocation = wgs84ToWebMercator(*options.location);
+                cglib::vec2<double> point = geometry->calculateNearestPoint(mercatorLocation);
+                cglib::vec2<double> diff = point - mercatorLocation;
+                float dist = static_cast<float>(cglib::length(cglib::vec2<double>(diff(0) * mercatorMeters(0), diff(1) * mercatorMeters(1))));
+                minDist = std::min(minDist, dist);
+            }
+        }
+
+        float c = -std::log(MIN_LOCATION_RANK) / options.locationRadius;
+        result.locationRank *= std::exp(-minDist * c);
+    }
+
+    bool Geocoder::filterQuery(Query& query, const std::vector<Result>& results) const {
+		static constexpr std::size_t THRESHOLD = 64;
+		
+		_bloomTestCounter++;
+        
+		float bestRank = (results.empty() ? 0.0f : results.front().totalRank());
+        float worstRank = (results.empty() ? 0.0f : results.back().totalRank());
+        for (int i = static_cast<int>(FieldType::COUNTRY); i < static_cast<int>(FieldType::HOUSENUMBER); i++) {
+            FieldType type = static_cast<FieldType>(i);
+            std::shared_ptr<std::vector<NameRank>> Query::* field = query.getField(type);
+            if (query.*field) {
+                float rank = !(query.*field)->empty() ? query.bestRank(type, 0) : 0.0f;
+                if ((rank < MIN_RANK_THRESHOLD) || (rank < bestRank * MAX_RANK_RATIO) || (rank < worstRank && results.size() >= MAX_RESULTS)) {
+                    return false;
+                }
+
+                bool copy = false;
+                while (!(query.*field)->empty()) {
+                    float rank = query.bestRank(type, (query.*field)->size() - 1);
+                    if (!(rank < MIN_RANK_THRESHOLD) && !(rank < bestRank * MAX_RANK_RATIO) && !(rank < worstRank && results.size() >= MAX_RESULTS)) {
+                        break;
+                    }
+                    if (!copy) {
+                        query.*field = std::make_shared<std::vector<NameRank>>(*(query.*field));
+                        copy = true;
+                    }
+                    (query.*field)->pop_back();
+                }
+                if ((query.*field)->empty()) {
+                    return false;
+                }
+            }
+        }
+
+        auto iterateKeys = [](const std::shared_ptr<std::vector<NameRank>>& names) -> const std::vector<NameRank>& {
+            static const std::vector<NameRank> nullNames = { NameRank { std::make_shared<Name>(), 1.0f } };
+            if (!names || names->size() > THRESHOLD) {
+                return nullNames;
+            }
+            return *names;
+        };
+
+        auto filterKeys = [](std::shared_ptr<std::vector<NameRank>>& names, const std::unordered_set<uint64_t>& ids) -> bool {
+            if (!names || names->size() > THRESHOLD) {
+                return true;
+            }
+            std::shared_ptr<std::vector<NameRank>> filteredNames;
+            for (auto it = names->begin(); it != names->end(); it++) {
+                if (ids.count((*it).name->id)) {
+                    if (filteredNames) {
+                        filteredNames->push_back(*it);
+                    }
+                }
+                else {
+                    if (!filteredNames) {
+                        filteredNames = std::make_shared<std::vector<NameRank>>(names->begin(), it);
+                    }
+                }
+            }
+            if (!filteredNames) {
+                return true;
+            }
+            names = std::move(filteredNames);
+            return !names->empty();
+        };
+
+        std::unordered_set<std::uint64_t> filteredIndices[7];
+        EntityKey key;
+        for (const NameRank& country : iterateKeys(query.countries)) {
+            key.countryId = country.name->id;
+            for (const NameRank& region : iterateKeys(query.regions)) {
+                key.regionId = region.name->id;
+                for (const NameRank& county : iterateKeys(query.counties)) {
+                    key.countyId = county.name->id;
+                    for (const NameRank& locality : iterateKeys(query.localities)) {
+                        key.localityId = locality.name->id;
+                        for (const NameRank& neighbourhood : iterateKeys(query.neighbourhoods)) {
+                            key.neighbourhoodId = neighbourhood.name->id;
+                            for (const NameRank& street : iterateKeys(query.streets)) {
+                                key.streetId = street.name->id;
+                                for (const NameRank& name : iterateKeys(query.names)) {
+                                    key.nameId = name.name->id;
+                                    if (query.database->entityFilter.data().empty() || query.database->entityFilter.probably_contains(key)) {
+                                        filteredIndices[0].insert(country.name->id);
+                                        filteredIndices[1].insert(region.name->id);
+                                        filteredIndices[2].insert(county.name->id);
+                                        filteredIndices[3].insert(locality.name->id);
+                                        filteredIndices[4].insert(neighbourhood.name->id);
+                                        filteredIndices[5].insert(street.name->id);
+                                        filteredIndices[6].insert(name.name->id);
+                                    }
+                                }
+                            }
+                        }
+                    }
+                }
+            }
+        }
+        return filterKeys(query.countries, filteredIndices[0]) && filterKeys(query.regions, filteredIndices[1]) && filterKeys(query.counties, filteredIndices[2]) && filterKeys(query.localities, filteredIndices[3]) && filterKeys(query.neighbourhoods, filteredIndices[4]) && filterKeys(query.streets, filteredIndices[5]) && filterKeys(query.names, filteredIndices[6]);
+    }
+
+    bool Geocoder::bindQueryNameField(Query& query, FieldType type, std::shared_ptr<std::vector<NameRank>> Query::* field, const TokenList::Span& span) const {
+        std::vector<std::vector<Token>> tokensList = query.tokenList.tags(span);
+        std::string matchName = boost::algorithm::join(query.tokenList.tokens(span), " ");
+        matchNames(query, type, tokensList, matchName, query.*field);
+        return !(query.*field)->empty();
+    }
+
+    bool Geocoder::bindQueryStringField(Query& query, FieldType type, std::shared_ptr<std::string> Query::* field, const TokenList::Span& span) const {
+        std::vector<std::string> tokenStrings = query.tokenList.tokens(span);
+        if (!tokenStrings.empty() && !tokenStrings.back().empty() && tokenStrings.back().back() == '%') {
+            tokenStrings.back().pop_back(); // we do not support autocomplete for 'exact' matching
+        }
+
+        if (type == FieldType::HOUSENUMBER) {
+            if (query.tokenList.prevType(span) != FieldType::STREET && query.tokenList.nextType(span) != FieldType::STREET) {
+                return false;
+            }
+        }
+        query.*field = std::make_shared<std::string>(boost::algorithm::join(tokenStrings, " "));
+        return true;
+    }
+
+    cglib::vec2<double> Geocoder::getOrigin(sqlite3pp::database& db) {
+        sqlite3pp::query query(db, "SELECT value FROM metadata WHERE name='origin'");
+        for (auto qit = query.begin(); qit != query.end(); qit++) {
+            std::string value = qit->get<const char*>(0);
+
+            std::vector<std::string> origin;
+            boost::split(origin, value, boost::is_any_of(","), boost::token_compress_off);
+            return cglib::vec2<double>(boost::lexical_cast<double>(origin.at(0)), boost::lexical_cast<double>(origin.at(1)));
+        }
+        return cglib::vec2<double>(0, 0);
+    }
+
+    std::unordered_map<unichar_t, unistring> Geocoder::getTranslationTable(sqlite3pp::database& db) {
+        sqlite3pp::query query(db, "SELECT value FROM metadata WHERE name='translation_table'");
+        for (auto qit = query.begin(); qit != query.end(); qit++) {
+            std::string value = qit->get<const char*>(0);
+
+            std::vector<std::string> translationVector;
+            boost::split(translationVector, value, boost::is_any_of(","), boost::token_compress_off);
+            std::unordered_map<unichar_t, unistring> translationTable;
+            for (const std::string& translation : translationVector) {
+                unistring uniTranslation = toUniString(translation);
+                if (uniTranslation.size() >= 2 && uniTranslation[1] == ':') {
+                    translationTable[uniTranslation[0]] = uniTranslation.substr(2);
+                }
+            }
+            return translationTable;
+        }
+        return std::unordered_map<unichar_t, unistring>();
+    }
+
+    unistring Geocoder::getTranslatedToken(const unistring& token, const std::unordered_map<unichar_t, unistring>& translationTable) {
+        unistring translatedToken;
+        translatedToken.reserve(token.size());
+        for (unichar_t c : token) {
+            auto it = translationTable.find(c);
+            if (it != translationTable.end()) {
+                translatedToken += it->second;
+            }
+            else {
+                translatedToken.append(1, c);
+            }
+        }
+        return translatedToken;
+    }
+} }