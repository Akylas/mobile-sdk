<<<<<<< HEAD
/*
 * Copyright (c) 2016 CartoDB. All rights reserved.
 * Copying and using this code is allowed only according
 * to license terms, as given in https://cartodb.com/terms/
 */

#ifndef _CARTO_GEOCODING_GEOCODER_H_
#define _CARTO_GEOCODING_GEOCODER_H_

#include "Address.h"
#include "TaggedTokenList.h"
#include "StringMatcher.h"
#include "StringUtils.h"

#include <string>
#include <regex>
#include <vector>
#include <unordered_map>
#include <memory>
#include <mutex>

#include <boost/optional.hpp>
#include <boost/bloom_filter/twohash_dynamic_basic_bloom_filter.hpp>
#include <boost/functional/hash.hpp>

#include <stdext/lru_cache.h>

namespace sqlite3pp {
    class database;
}

namespace carto { namespace geocoding {
    class Geocoder final {
    public:
        struct Options {
            boost::optional<cglib::vec2<double>> location; // default is no location bias
            float locationRadius = 100000; // default is 100km
        };

        Geocoder() : _addressCache(ADDRESS_CACHE_SIZE), _entityCache(ENTITY_CACHE_SIZE), _nameCache(NAME_CACHE_SIZE), _nameRankCache(NAME_RANK_CACHE_SIZE), _nameMatchCache(NAME_MATCH_CACHE_SIZE) { }

        static void prepare(sqlite3pp::database& db);

        bool import(const std::shared_ptr<sqlite3pp::database>& db);
        
        bool getAutocomplete() const;
        void setAutocomplete(bool autocomplete);

        std::string getLanguage() const;
        void setLanguage(const std::string& language);

        bool isFilterEnabled(Address::Type type) const;
        void setFilterEnabled(Address::Type type, bool enabled);
        
        std::vector<std::pair<Address, float>> findAddresses(const std::string& queryString, const Options& options) const;

    private:
        enum class FieldType {
            NONE = 0, COUNTRY, REGION, COUNTY, LOCALITY, NEIGHBOURHOOD, STREET, POSTCODE, NAME, HOUSENUMBER
        };

        struct Token {
            std::uint64_t id = 0;
            std::string token;
            std::uint32_t typeMask = 0;
            float idf = 0.0f;
        };
        
        using TokenList = TaggedTokenList<std::string, FieldType, std::vector<Token>>;

        struct Name {
            std::uint64_t id = 0;
            std::string name;
            std::string lang;
            FieldType type = FieldType::NONE;
            std::vector<std::pair<std::string, float>> tokenIDFs;
        };

        struct NameRank {
            std::shared_ptr<Name> name;
            float rank;
        };

        struct EntityRow {
            std::uint64_t id = 0;
            std::uint64_t countryId = 0;
            std::uint64_t regionId = 0;
            std::uint64_t countyId = 0;
            std::uint64_t localityId = 0;
            std::uint64_t neighbourhoodId = 0;
            std::uint64_t streetId = 0;
            std::uint64_t postcodeId = 0;
            std::uint64_t nameId = 0;
            std::string houseNumbers;
            std::string features;
            float rank = 0.0f;
        };

        struct EntityKey {
            std::uint64_t countryId = 0;
            std::uint64_t regionId = 0;
            std::uint64_t countyId = 0;
            std::uint64_t localityId = 0;
            std::uint64_t neighbourhoodId = 0;
            std::uint64_t streetId = 0;
            std::uint64_t postcodeId = 0;
            std::uint64_t nameId = 0;
        };

        using EntityKeyHash1 = boost::bloom_filters::murmurhash3<carto::geocoding::Geocoder::EntityKey, 0, false>;
        using EntityKeyHash2 = boost::bloom_filters::murmurhash3<carto::geocoding::Geocoder::EntityKey, 1, true>;
        using EntityFilter = boost::bloom_filters::twohash_dynamic_basic_bloom_filter<EntityKey, 7, 0, EntityKeyHash1, EntityKeyHash2>;

        struct Database {
            std::string id;
            std::shared_ptr<sqlite3pp::database> db;
            cglib::vec2<double> origin;
            std::unordered_map<unichar_t, unistring> translationTable;
            EntityFilter entityFilter;
        };

        struct Query {
            std::shared_ptr<Database> database;
            TokenList tokenList;
            std::shared_ptr<std::vector<NameRank>> countries;
            std::shared_ptr<std::vector<NameRank>> regions;
            std::shared_ptr<std::vector<NameRank>> counties;
            std::shared_ptr<std::vector<NameRank>> localities;
            std::shared_ptr<std::vector<NameRank>> neighbourhoods;
            std::shared_ptr<std::vector<NameRank>> streets;
            std::shared_ptr<std::vector<NameRank>> postcodes;
            std::shared_ptr<std::vector<NameRank>> names;
            std::shared_ptr<std::string> houseNumber;
            
            int unmatchedTokens() const { return tokenList.unmatchedTokens(); }

            bool null() const {
                return !countries && !regions && !counties && !localities && !neighbourhoods && !streets && !postcodes && !names && !houseNumber;
            }
            
            float bestRank(FieldType type, std::size_t index) const {
                float rank = 1.0f;
                if (countries) {
                    rank *= (type != FieldType::COUNTRY ? (countries->empty() ? 0.0f : countries->front().rank) : countries->at(index).rank);
                }
                if (regions) {
                    rank *= (type != FieldType::REGION ? (regions->empty() ? 0.0f : regions->front().rank) : regions->at(index).rank);
                }
                if (counties) {
                    rank *= (type != FieldType::COUNTY ? (counties->empty() ? 0.0f : counties->front().rank) : counties->at(index).rank);
                }
                if (localities) {
                    rank *= (type != FieldType::LOCALITY ? (localities->empty() ? 0.0f : localities->front().rank) : localities->at(index).rank);
                }
                if (neighbourhoods) {
                    rank *= (type != FieldType::NEIGHBOURHOOD ? (neighbourhoods->empty() ? 0.0f : neighbourhoods->front().rank) : neighbourhoods->at(index).rank);
                }
                if (streets) {
                    rank *= (type != FieldType::STREET ? (streets->empty() ? 0.0f : streets->front().rank) : streets->at(index).rank);
                }
                if (postcodes) {
                    rank *= (type != FieldType::POSTCODE ? (postcodes->empty() ? 0.0f : postcodes->front().rank) : postcodes->at(index).rank);
                }
                if (names) {
                    rank *= (type != FieldType::NAME ? (names->empty() ? 0.0f : names->front().rank) : names->at(index).rank);
                }
                rank *= std::pow(UNMATCHED_FIELD_PENALTY, tokenList.unmatchedInvalidTokens());
                return rank;
            }
            
            static std::shared_ptr<std::vector<NameRank>> Query::* getField(FieldType type) {
                switch (type) {
                case FieldType::COUNTRY:
                    return &Query::countries;
                case FieldType::REGION:
                    return &Query::regions;
                case FieldType::COUNTY:
                    return &Query::counties;
                case FieldType::LOCALITY:
                    return &Query::localities;
                case FieldType::NEIGHBOURHOOD:
                    return &Query::neighbourhoods;
                case FieldType::STREET:
                    return &Query::streets;
                case FieldType::POSTCODE:
                    return &Query::postcodes;
                case FieldType::NAME:
                    return &Query::names;
                default:
                    throw std::invalid_argument("Illegal getField argument");
                }
            }
        };
        
        struct Result {
            std::shared_ptr<Database> database;
            std::uint64_t encodedId = 0;
            int unmatchedTokens = 0;
            float matchRank = 1.0f;
            float entityRank = 1.0f;
            float locationRank = 1.0f;

            float totalRank() const { return matchRank * entityRank * locationRank; }
        };

        void matchTokens(Query& query, int pass, TokenList& tokenList) const;
        void matchQuery(Query& query, const Options& options, std::vector<Result>& results) const;
        void matchNames(const Query& query, FieldType type, const std::vector<std::vector<Token>>& tokensList, const std::string& matchName, std::shared_ptr<std::vector<NameRank>>& nameRanks) const;
        void resolveQuery(const Query& query, const Options& options, std::vector<Result>& results) const;

        float calculateNameRank(const Query& query, const std::string& name, const std::string& queryName, const std::map<unistring, float>& tokenIDFMap) const;
        
        std::vector<std::string> buildQueryFilters(const Query& query) const;

        void updateMatchRank(const Database& database, FieldType type, const Query& query, std::uint64_t dbId, Result& result) const;
        void updateLocationRank(const Database& database, const Options& options, const std::vector<Feature>& features, Result& result) const;

        bool filterQuery(Query& query, const std::vector<Result>& results) const;
        bool bindQueryNameField(Query& query, FieldType type, std::shared_ptr<std::vector<NameRank>> Query::* field, const TokenList::Span& span) const;
        bool bindQueryStringField(Query& query, FieldType type, std::shared_ptr<std::string> Query::* field, const TokenList::Span& span) const;
        
        static cglib::vec2<double> getOrigin(sqlite3pp::database& db);
        static std::unordered_map<unichar_t, unistring> getTranslationTable(sqlite3pp::database& db);
        static unistring getTranslatedToken(const unistring& token, const std::unordered_map<unichar_t, unistring>& translationTable);

        static constexpr float ENTITY_BLOOM_FILTER_FP_PROB = 0.01f;
        static constexpr float MIN_RANK = 0.1f;
        static constexpr float MIN_LOCATION_RANK = 0.2f; // should be larger than MIN_RANK
        static constexpr float MAX_RANK_RATIO = 0.5f;
        static constexpr float MIN_MATCH_THRESHOLD = 0.55f;
        static constexpr float MIN_IDF_THRESHOLD = 0.25f;
        static constexpr float EXTRA_FIELD_PENALTY = 0.9f;
        static constexpr float UNMATCHED_FIELD_PENALTY = 0.5f;
        static constexpr float POI_POPULATION_PENALTY = 0.99f;
        static constexpr float TRANSLATION_EXTRA_PENALTY = 0.3f;
        static constexpr float AUTOCOMPLETE_EXTRA_CHAR_PENALTY = 0.1f;
        static constexpr unsigned int MAX_STRINGMATCH_DIST = 2;
        static constexpr unsigned int MAX_RESULTS = 20;
        static constexpr std::size_t MIN_AUTOCOMPLETE_SIZE = 3;

        static constexpr std::size_t ADDRESS_CACHE_SIZE = 1024;
        static constexpr std::size_t ENTITY_CACHE_SIZE = 128;
        static constexpr std::size_t NAME_CACHE_SIZE = 128;
        static constexpr std::size_t NAME_RANK_CACHE_SIZE = 128;
        static constexpr std::size_t NAME_MATCH_CACHE_SIZE = 1024;
        
        bool _autocomplete = false; // no autocomplete by default
        std::string _language; // use local language by default
        std::vector<Address::Type> _enabledFilters; // filters enabled, empty list means 'all enabled'

        mutable cache::lru_cache<std::string, Address> _addressCache;
        mutable cache::lru_cache<std::string, std::vector<EntityRow>> _entityCache;
        mutable cache::lru_cache<std::string, std::vector<std::shared_ptr<Name>>> _nameCache;
        mutable cache::lru_cache<std::string, std::shared_ptr<std::vector<NameRank>>> _nameRankCache;
        mutable cache::lru_cache<std::string, float> _nameMatchCache;
        mutable std::uint64_t _addressQueryCounter = 0;
        mutable std::uint64_t _entityQueryCounter = 0;
        mutable std::uint64_t _missingEntityQueryCounter = 0;
        mutable std::uint64_t _nameQueryCounter = 0;
        mutable std::uint64_t _nameRankCounter = 0;
        mutable std::uint64_t _nameMatchCounter = 0;

        mutable std::vector<std::shared_ptr<Database>> _databases;
        mutable std::recursive_mutex _mutex;
    };
} }

#endif
=======
/*
 * Copyright (c) 2016 CartoDB. All rights reserved.
 * Copying and using this code is allowed only according
 * to license terms, as given in https://cartodb.com/terms/
 */

#ifndef _CARTO_GEOCODING_GEOCODER_H_
#define _CARTO_GEOCODING_GEOCODER_H_

#include "Address.h"
#include "TaggedTokenList.h"
#include "StringMatcher.h"
#include "StringUtils.h"

#include <string>
#include <regex>
#include <vector>
#include <unordered_map>
#include <memory>
#include <mutex>

#include <boost/optional.hpp>
#include <boost/bloom_filter/twohash_dynamic_basic_bloom_filter.hpp>
#include <boost/functional/hash.hpp>

#include <stdext/lru_cache.h>

namespace sqlite3pp {
    class database;
}

namespace carto { namespace geocoding {
    class Geocoder final {
    public:
        struct Options {
            boost::optional<cglib::vec2<double>> location; // default is no location bias
            float locationRadius = 100000; // default is 100km
        };

        Geocoder() : _addressCache(ADDRESS_CACHE_SIZE), _entityCache(ENTITY_CACHE_SIZE), _nameCache(NAME_CACHE_SIZE), _tokenCache(TOKEN_CACHE_SIZE), _nameRankCache(NAME_RANK_CACHE_SIZE), _nameMatchCache(NAME_MATCH_CACHE_SIZE) { }

        static void prepare(sqlite3pp::database& db);

        bool import(const std::shared_ptr<sqlite3pp::database>& db);
        
        bool getAutocomplete() const;
        void setAutocomplete(bool autocomplete);

        std::string getLanguage() const;
        void setLanguage(const std::string& language);

        bool isFilterEnabled(Address::Type type) const;
        void setFilterEnabled(Address::Type type, bool enabled);
        
        std::vector<std::pair<Address, float>> findAddresses(const std::string& queryString, const Options& options) const;

    private:
        enum class FieldType {
            NONE = 0, COUNTRY, REGION, COUNTY, LOCALITY, NEIGHBOURHOOD, STREET, POSTCODE, NAME, HOUSENUMBER
        };

        struct Token {
            std::uint64_t id = 0;
            std::string token;
            std::uint32_t typeMask = 0;
            float idf = 0.0f;
        };
        
        using TokenList = TaggedTokenList<std::string, FieldType, std::vector<Token>>;

        struct Name {
            std::uint64_t id = 0;
            std::string name;
            std::string lang;
            FieldType type = FieldType::NONE;
            std::vector<std::pair<std::string, float>> tokenIDFs;
        };

        struct NameRank {
            std::shared_ptr<Name> name;
            float rank;
        };

        struct EntityRow {
            std::uint64_t id = 0;
            std::uint64_t countryId = 0;
            std::uint64_t regionId = 0;
            std::uint64_t countyId = 0;
            std::uint64_t localityId = 0;
            std::uint64_t neighbourhoodId = 0;
            std::uint64_t streetId = 0;
            std::uint64_t postcodeId = 0;
            std::uint64_t nameId = 0;
            std::string houseNumbers;
            std::string features;
            float rank = 0.0f;
        };

        struct EntityKey {
            std::uint64_t countryId = 0;
            std::uint64_t regionId = 0;
            std::uint64_t countyId = 0;
            std::uint64_t localityId = 0;
            std::uint64_t neighbourhoodId = 0;
            std::uint64_t streetId = 0;
            std::uint64_t postcodeId = 0;
            std::uint64_t nameId = 0;
        };

        using EntityKeyHash1 = boost::bloom_filters::murmurhash3<carto::geocoding::Geocoder::EntityKey, 0, false>;
        using EntityKeyHash2 = boost::bloom_filters::murmurhash3<carto::geocoding::Geocoder::EntityKey, 1, true>;
        using EntityFilter = boost::bloom_filters::twohash_dynamic_basic_bloom_filter<EntityKey, 7, 0, EntityKeyHash1, EntityKeyHash2>;

        struct Database {
            std::string id;
            std::shared_ptr<sqlite3pp::database> db;
            cglib::vec2<double> origin;
            std::unordered_map<unichar_t, unistring> translationTable;
            EntityFilter entityFilter;
        };

        struct Query {
            std::shared_ptr<Database> database;
            TokenList tokenList;
            std::shared_ptr<std::vector<NameRank>> countries;
            std::shared_ptr<std::vector<NameRank>> regions;
            std::shared_ptr<std::vector<NameRank>> counties;
            std::shared_ptr<std::vector<NameRank>> localities;
            std::shared_ptr<std::vector<NameRank>> neighbourhoods;
            std::shared_ptr<std::vector<NameRank>> streets;
            std::shared_ptr<std::vector<NameRank>> postcodes;
            std::shared_ptr<std::vector<NameRank>> names;
            std::shared_ptr<std::string> houseNumber;
            
            int unmatchedTokens() const { return tokenList.unmatchedTokens(); }

            bool null() const {
                return !countries && !regions && !counties && !localities && !neighbourhoods && !streets && !postcodes && !names && !houseNumber;
            }
            
            float bestRank(FieldType type, std::size_t index) const {
                float rank = 1.0f;
                if (countries) {
                    rank *= (type != FieldType::COUNTRY ? (countries->empty() ? 0.0f : countries->front().rank) : countries->at(index).rank);
                }
                if (regions) {
                    rank *= (type != FieldType::REGION ? (regions->empty() ? 0.0f : regions->front().rank) : regions->at(index).rank);
                }
                if (counties) {
                    rank *= (type != FieldType::COUNTY ? (counties->empty() ? 0.0f : counties->front().rank) : counties->at(index).rank);
                }
                if (localities) {
                    rank *= (type != FieldType::LOCALITY ? (localities->empty() ? 0.0f : localities->front().rank) : localities->at(index).rank);
                }
                if (neighbourhoods) {
                    rank *= (type != FieldType::NEIGHBOURHOOD ? (neighbourhoods->empty() ? 0.0f : neighbourhoods->front().rank) : neighbourhoods->at(index).rank);
                }
                if (streets) {
                    rank *= (type != FieldType::STREET ? (streets->empty() ? 0.0f : streets->front().rank) : streets->at(index).rank);
                }
                if (postcodes) {
                    rank *= (type != FieldType::POSTCODE ? (postcodes->empty() ? 0.0f : postcodes->front().rank) : postcodes->at(index).rank);
                }
                if (names) {
                    rank *= (type != FieldType::NAME ? (names->empty() ? 0.0f : names->front().rank) : names->at(index).rank);
                }
                rank *= std::pow(UNMATCHED_FIELD_PENALTY, tokenList.unmatchedInvalidTokens());
                return rank;
            }
            
            static std::shared_ptr<std::vector<NameRank>> Query::* getField(FieldType type) {
                switch (type) {
                case FieldType::COUNTRY:
                    return &Query::countries;
                case FieldType::REGION:
                    return &Query::regions;
                case FieldType::COUNTY:
                    return &Query::counties;
                case FieldType::LOCALITY:
                    return &Query::localities;
                case FieldType::NEIGHBOURHOOD:
                    return &Query::neighbourhoods;
                case FieldType::STREET:
                    return &Query::streets;
                case FieldType::POSTCODE:
                    return &Query::postcodes;
                case FieldType::NAME:
                    return &Query::names;
                default:
                    throw std::invalid_argument("Illegal getField argument");
                }
            }
        };
        
        struct Result {
            std::shared_ptr<Database> database;
            std::uint64_t encodedId = 0;
            int unmatchedTokens = 0;
            float matchRank = 1.0f;
            float entityRank = 1.0f;
            float locationRank = 1.0f;

            float totalRank() const { return matchRank * entityRank * locationRank; }
        };

        void matchTokens(Query& query, int pass, TokenList& tokenList) const;
        void matchQuery(Query& query, const Options& options, std::set<std::vector<std::pair<FieldType, std::string>>>& assignments, std::vector<Result>& results) const;
        void matchNames(const Query& query, FieldType type, const std::vector<std::vector<Token>>& tokensList, const std::string& matchName, std::shared_ptr<std::vector<NameRank>>& nameRanks) const;
        void resolveQuery(const Query& query, const Options& options, std::vector<Result>& results) const;

        float calculateNameRank(const Query& query, const std::string& name, const std::string& queryName, const std::vector<std::pair<std::string, float>>& tokenIDFs) const;
        
        std::vector<std::string> buildQueryFilters(const Query& query) const;

        void updateMatchRank(const Database& database, FieldType type, const Query& query, std::uint64_t dbId, Result& result) const;
        void updateLocationRank(const Database& database, const Options& options, const std::vector<Feature>& features, Result& result) const;

        bool filterQuery(Query& query, const std::vector<Result>& results) const;
        bool bindQueryNameField(Query& query, FieldType type, std::shared_ptr<std::vector<NameRank>> Query::* field, const TokenList::Span& span) const;
        bool bindQueryStringField(Query& query, FieldType type, std::shared_ptr<std::string> Query::* field, const TokenList::Span& span) const;
        
        static cglib::vec2<double> getOrigin(sqlite3pp::database& db);
        static std::unordered_map<unichar_t, unistring> getTranslationTable(sqlite3pp::database& db);
        static unistring getTranslatedToken(const unistring& token, const std::unordered_map<unichar_t, unistring>& translationTable);

        static constexpr float ENTITY_BLOOM_FILTER_FP_PROB = 0.01f;
		static constexpr float ENTITY_BLOOM_FILTER_MAX_SIZE = 16384 * 1024;
        static constexpr float MIN_LOCATION_RANK = 0.2f; // should be larger than MIN_RANK
		static constexpr float MIN_RANK_THRESHOLD = 0.1f;
		static constexpr float MAX_RANK_RATIO = 0.5f;
        static constexpr float MIN_MATCH_THRESHOLD = 0.55f;
		static constexpr float MAX_MATCH_RATIO = 0.85f;
		static constexpr float MIN_IDF_THRESHOLD = 0.25f;
        static constexpr float EXTRA_FIELD_PENALTY = 0.9f;
        static constexpr float UNMATCHED_FIELD_PENALTY = 0.5f;
        static constexpr float POI_POPULATION_PENALTY = 0.99f;
        static constexpr float TRANSLATION_EXTRA_PENALTY = 0.3f;
        static constexpr float AUTOCOMPLETE_EXTRA_CHAR_PENALTY = 0.1f;
        static constexpr unsigned int MAX_STRINGMATCH_DIST = 2;
        static constexpr unsigned int MAX_RESULTS = 20;
        static constexpr std::size_t MIN_AUTOCOMPLETE_SIZE = 3;

        static constexpr std::size_t ADDRESS_CACHE_SIZE = 1024;
        static constexpr std::size_t ENTITY_CACHE_SIZE = 128;
        static constexpr std::size_t NAME_CACHE_SIZE = 128;
		static constexpr std::size_t TOKEN_CACHE_SIZE = 128;
		static constexpr std::size_t NAME_RANK_CACHE_SIZE = 128;
        static constexpr std::size_t NAME_MATCH_CACHE_SIZE = 4096;
        
        bool _autocomplete = false; // no autocomplete by default
        std::string _language; // use local language by default
        std::vector<Address::Type> _enabledFilters; // filters enabled, empty list means 'all enabled'

        mutable cache::lru_cache<std::string, Address> _addressCache;
        mutable cache::lru_cache<std::string, std::vector<EntityRow>> _entityCache;
        mutable cache::lru_cache<std::string, std::vector<std::shared_ptr<Name>>> _nameCache;
		mutable cache::lru_cache<std::string, std::vector<Token>> _tokenCache;
		mutable cache::lru_cache<std::string, std::shared_ptr<std::vector<NameRank>>> _nameRankCache;
        mutable cache::lru_cache<std::string, float> _nameMatchCache;
        mutable std::uint64_t _addressQueryCounter = 0;
        mutable std::uint64_t _entityQueryCounter = 0;
        mutable std::uint64_t _missingEntityQueryCounter = 0;
        mutable std::uint64_t _nameQueryCounter = 0;
		mutable std::uint64_t _tokenQueryCounter = 0;
        mutable std::uint64_t _nameRankCounter = 0;
        mutable std::uint64_t _nameMatchCounter = 0;
		mutable std::uint64_t _bloomTestCounter = 0;

        mutable std::vector<std::shared_ptr<Database>> _databases;
        mutable std::recursive_mutex _mutex;
    };
} }

#endif
>>>>>>> 3c527b99
<|MERGE_RESOLUTION|>--- conflicted
+++ resolved
@@ -1,545 +1,274 @@
-<<<<<<< HEAD
-/*
- * Copyright (c) 2016 CartoDB. All rights reserved.
- * Copying and using this code is allowed only according
- * to license terms, as given in https://cartodb.com/terms/
- */
-
-#ifndef _CARTO_GEOCODING_GEOCODER_H_
-#define _CARTO_GEOCODING_GEOCODER_H_
-
-#include "Address.h"
-#include "TaggedTokenList.h"
-#include "StringMatcher.h"
-#include "StringUtils.h"
-
-#include <string>
-#include <regex>
-#include <vector>
-#include <unordered_map>
-#include <memory>
-#include <mutex>
-
-#include <boost/optional.hpp>
-#include <boost/bloom_filter/twohash_dynamic_basic_bloom_filter.hpp>
-#include <boost/functional/hash.hpp>
-
-#include <stdext/lru_cache.h>
-
-namespace sqlite3pp {
-    class database;
-}
-
-namespace carto { namespace geocoding {
-    class Geocoder final {
-    public:
-        struct Options {
-            boost::optional<cglib::vec2<double>> location; // default is no location bias
-            float locationRadius = 100000; // default is 100km
-        };
-
-        Geocoder() : _addressCache(ADDRESS_CACHE_SIZE), _entityCache(ENTITY_CACHE_SIZE), _nameCache(NAME_CACHE_SIZE), _nameRankCache(NAME_RANK_CACHE_SIZE), _nameMatchCache(NAME_MATCH_CACHE_SIZE) { }
-
-        static void prepare(sqlite3pp::database& db);
-
-        bool import(const std::shared_ptr<sqlite3pp::database>& db);
-        
-        bool getAutocomplete() const;
-        void setAutocomplete(bool autocomplete);
-
-        std::string getLanguage() const;
-        void setLanguage(const std::string& language);
-
-        bool isFilterEnabled(Address::Type type) const;
-        void setFilterEnabled(Address::Type type, bool enabled);
-        
-        std::vector<std::pair<Address, float>> findAddresses(const std::string& queryString, const Options& options) const;
-
-    private:
-        enum class FieldType {
-            NONE = 0, COUNTRY, REGION, COUNTY, LOCALITY, NEIGHBOURHOOD, STREET, POSTCODE, NAME, HOUSENUMBER
-        };
-
-        struct Token {
-            std::uint64_t id = 0;
-            std::string token;
-            std::uint32_t typeMask = 0;
-            float idf = 0.0f;
-        };
-        
-        using TokenList = TaggedTokenList<std::string, FieldType, std::vector<Token>>;
-
-        struct Name {
-            std::uint64_t id = 0;
-            std::string name;
-            std::string lang;
-            FieldType type = FieldType::NONE;
-            std::vector<std::pair<std::string, float>> tokenIDFs;
-        };
-
-        struct NameRank {
-            std::shared_ptr<Name> name;
-            float rank;
-        };
-
-        struct EntityRow {
-            std::uint64_t id = 0;
-            std::uint64_t countryId = 0;
-            std::uint64_t regionId = 0;
-            std::uint64_t countyId = 0;
-            std::uint64_t localityId = 0;
-            std::uint64_t neighbourhoodId = 0;
-            std::uint64_t streetId = 0;
-            std::uint64_t postcodeId = 0;
-            std::uint64_t nameId = 0;
-            std::string houseNumbers;
-            std::string features;
-            float rank = 0.0f;
-        };
-
-        struct EntityKey {
-            std::uint64_t countryId = 0;
-            std::uint64_t regionId = 0;
-            std::uint64_t countyId = 0;
-            std::uint64_t localityId = 0;
-            std::uint64_t neighbourhoodId = 0;
-            std::uint64_t streetId = 0;
-            std::uint64_t postcodeId = 0;
-            std::uint64_t nameId = 0;
-        };
-
-        using EntityKeyHash1 = boost::bloom_filters::murmurhash3<carto::geocoding::Geocoder::EntityKey, 0, false>;
-        using EntityKeyHash2 = boost::bloom_filters::murmurhash3<carto::geocoding::Geocoder::EntityKey, 1, true>;
-        using EntityFilter = boost::bloom_filters::twohash_dynamic_basic_bloom_filter<EntityKey, 7, 0, EntityKeyHash1, EntityKeyHash2>;
-
-        struct Database {
-            std::string id;
-            std::shared_ptr<sqlite3pp::database> db;
-            cglib::vec2<double> origin;
-            std::unordered_map<unichar_t, unistring> translationTable;
-            EntityFilter entityFilter;
-        };
-
-        struct Query {
-            std::shared_ptr<Database> database;
-            TokenList tokenList;
-            std::shared_ptr<std::vector<NameRank>> countries;
-            std::shared_ptr<std::vector<NameRank>> regions;
-            std::shared_ptr<std::vector<NameRank>> counties;
-            std::shared_ptr<std::vector<NameRank>> localities;
-            std::shared_ptr<std::vector<NameRank>> neighbourhoods;
-            std::shared_ptr<std::vector<NameRank>> streets;
-            std::shared_ptr<std::vector<NameRank>> postcodes;
-            std::shared_ptr<std::vector<NameRank>> names;
-            std::shared_ptr<std::string> houseNumber;
-            
-            int unmatchedTokens() const { return tokenList.unmatchedTokens(); }
-
-            bool null() const {
-                return !countries && !regions && !counties && !localities && !neighbourhoods && !streets && !postcodes && !names && !houseNumber;
-            }
-            
-            float bestRank(FieldType type, std::size_t index) const {
-                float rank = 1.0f;
-                if (countries) {
-                    rank *= (type != FieldType::COUNTRY ? (countries->empty() ? 0.0f : countries->front().rank) : countries->at(index).rank);
-                }
-                if (regions) {
-                    rank *= (type != FieldType::REGION ? (regions->empty() ? 0.0f : regions->front().rank) : regions->at(index).rank);
-                }
-                if (counties) {
-                    rank *= (type != FieldType::COUNTY ? (counties->empty() ? 0.0f : counties->front().rank) : counties->at(index).rank);
-                }
-                if (localities) {
-                    rank *= (type != FieldType::LOCALITY ? (localities->empty() ? 0.0f : localities->front().rank) : localities->at(index).rank);
-                }
-                if (neighbourhoods) {
-                    rank *= (type != FieldType::NEIGHBOURHOOD ? (neighbourhoods->empty() ? 0.0f : neighbourhoods->front().rank) : neighbourhoods->at(index).rank);
-                }
-                if (streets) {
-                    rank *= (type != FieldType::STREET ? (streets->empty() ? 0.0f : streets->front().rank) : streets->at(index).rank);
-                }
-                if (postcodes) {
-                    rank *= (type != FieldType::POSTCODE ? (postcodes->empty() ? 0.0f : postcodes->front().rank) : postcodes->at(index).rank);
-                }
-                if (names) {
-                    rank *= (type != FieldType::NAME ? (names->empty() ? 0.0f : names->front().rank) : names->at(index).rank);
-                }
-                rank *= std::pow(UNMATCHED_FIELD_PENALTY, tokenList.unmatchedInvalidTokens());
-                return rank;
-            }
-            
-            static std::shared_ptr<std::vector<NameRank>> Query::* getField(FieldType type) {
-                switch (type) {
-                case FieldType::COUNTRY:
-                    return &Query::countries;
-                case FieldType::REGION:
-                    return &Query::regions;
-                case FieldType::COUNTY:
-                    return &Query::counties;
-                case FieldType::LOCALITY:
-                    return &Query::localities;
-                case FieldType::NEIGHBOURHOOD:
-                    return &Query::neighbourhoods;
-                case FieldType::STREET:
-                    return &Query::streets;
-                case FieldType::POSTCODE:
-                    return &Query::postcodes;
-                case FieldType::NAME:
-                    return &Query::names;
-                default:
-                    throw std::invalid_argument("Illegal getField argument");
-                }
-            }
-        };
-        
-        struct Result {
-            std::shared_ptr<Database> database;
-            std::uint64_t encodedId = 0;
-            int unmatchedTokens = 0;
-            float matchRank = 1.0f;
-            float entityRank = 1.0f;
-            float locationRank = 1.0f;
-
-            float totalRank() const { return matchRank * entityRank * locationRank; }
-        };
-
-        void matchTokens(Query& query, int pass, TokenList& tokenList) const;
-        void matchQuery(Query& query, const Options& options, std::vector<Result>& results) const;
-        void matchNames(const Query& query, FieldType type, const std::vector<std::vector<Token>>& tokensList, const std::string& matchName, std::shared_ptr<std::vector<NameRank>>& nameRanks) const;
-        void resolveQuery(const Query& query, const Options& options, std::vector<Result>& results) const;
-
-        float calculateNameRank(const Query& query, const std::string& name, const std::string& queryName, const std::map<unistring, float>& tokenIDFMap) const;
-        
-        std::vector<std::string> buildQueryFilters(const Query& query) const;
-
-        void updateMatchRank(const Database& database, FieldType type, const Query& query, std::uint64_t dbId, Result& result) const;
-        void updateLocationRank(const Database& database, const Options& options, const std::vector<Feature>& features, Result& result) const;
-
-        bool filterQuery(Query& query, const std::vector<Result>& results) const;
-        bool bindQueryNameField(Query& query, FieldType type, std::shared_ptr<std::vector<NameRank>> Query::* field, const TokenList::Span& span) const;
-        bool bindQueryStringField(Query& query, FieldType type, std::shared_ptr<std::string> Query::* field, const TokenList::Span& span) const;
-        
-        static cglib::vec2<double> getOrigin(sqlite3pp::database& db);
-        static std::unordered_map<unichar_t, unistring> getTranslationTable(sqlite3pp::database& db);
-        static unistring getTranslatedToken(const unistring& token, const std::unordered_map<unichar_t, unistring>& translationTable);
-
-        static constexpr float ENTITY_BLOOM_FILTER_FP_PROB = 0.01f;
-        static constexpr float MIN_RANK = 0.1f;
-        static constexpr float MIN_LOCATION_RANK = 0.2f; // should be larger than MIN_RANK
-        static constexpr float MAX_RANK_RATIO = 0.5f;
-        static constexpr float MIN_MATCH_THRESHOLD = 0.55f;
-        static constexpr float MIN_IDF_THRESHOLD = 0.25f;
-        static constexpr float EXTRA_FIELD_PENALTY = 0.9f;
-        static constexpr float UNMATCHED_FIELD_PENALTY = 0.5f;
-        static constexpr float POI_POPULATION_PENALTY = 0.99f;
-        static constexpr float TRANSLATION_EXTRA_PENALTY = 0.3f;
-        static constexpr float AUTOCOMPLETE_EXTRA_CHAR_PENALTY = 0.1f;
-        static constexpr unsigned int MAX_STRINGMATCH_DIST = 2;
-        static constexpr unsigned int MAX_RESULTS = 20;
-        static constexpr std::size_t MIN_AUTOCOMPLETE_SIZE = 3;
-
-        static constexpr std::size_t ADDRESS_CACHE_SIZE = 1024;
-        static constexpr std::size_t ENTITY_CACHE_SIZE = 128;
-        static constexpr std::size_t NAME_CACHE_SIZE = 128;
-        static constexpr std::size_t NAME_RANK_CACHE_SIZE = 128;
-        static constexpr std::size_t NAME_MATCH_CACHE_SIZE = 1024;
-        
-        bool _autocomplete = false; // no autocomplete by default
-        std::string _language; // use local language by default
-        std::vector<Address::Type> _enabledFilters; // filters enabled, empty list means 'all enabled'
-
-        mutable cache::lru_cache<std::string, Address> _addressCache;
-        mutable cache::lru_cache<std::string, std::vector<EntityRow>> _entityCache;
-        mutable cache::lru_cache<std::string, std::vector<std::shared_ptr<Name>>> _nameCache;
-        mutable cache::lru_cache<std::string, std::shared_ptr<std::vector<NameRank>>> _nameRankCache;
-        mutable cache::lru_cache<std::string, float> _nameMatchCache;
-        mutable std::uint64_t _addressQueryCounter = 0;
-        mutable std::uint64_t _entityQueryCounter = 0;
-        mutable std::uint64_t _missingEntityQueryCounter = 0;
-        mutable std::uint64_t _nameQueryCounter = 0;
-        mutable std::uint64_t _nameRankCounter = 0;
-        mutable std::uint64_t _nameMatchCounter = 0;
-
-        mutable std::vector<std::shared_ptr<Database>> _databases;
-        mutable std::recursive_mutex _mutex;
-    };
-} }
-
-#endif
-=======
-/*
- * Copyright (c) 2016 CartoDB. All rights reserved.
- * Copying and using this code is allowed only according
- * to license terms, as given in https://cartodb.com/terms/
- */
-
-#ifndef _CARTO_GEOCODING_GEOCODER_H_
-#define _CARTO_GEOCODING_GEOCODER_H_
-
-#include "Address.h"
-#include "TaggedTokenList.h"
-#include "StringMatcher.h"
-#include "StringUtils.h"
-
-#include <string>
-#include <regex>
-#include <vector>
-#include <unordered_map>
-#include <memory>
-#include <mutex>
-
-#include <boost/optional.hpp>
-#include <boost/bloom_filter/twohash_dynamic_basic_bloom_filter.hpp>
-#include <boost/functional/hash.hpp>
-
-#include <stdext/lru_cache.h>
-
-namespace sqlite3pp {
-    class database;
-}
-
-namespace carto { namespace geocoding {
-    class Geocoder final {
-    public:
-        struct Options {
-            boost::optional<cglib::vec2<double>> location; // default is no location bias
-            float locationRadius = 100000; // default is 100km
-        };
-
-        Geocoder() : _addressCache(ADDRESS_CACHE_SIZE), _entityCache(ENTITY_CACHE_SIZE), _nameCache(NAME_CACHE_SIZE), _tokenCache(TOKEN_CACHE_SIZE), _nameRankCache(NAME_RANK_CACHE_SIZE), _nameMatchCache(NAME_MATCH_CACHE_SIZE) { }
-
-        static void prepare(sqlite3pp::database& db);
-
-        bool import(const std::shared_ptr<sqlite3pp::database>& db);
-        
-        bool getAutocomplete() const;
-        void setAutocomplete(bool autocomplete);
-
-        std::string getLanguage() const;
-        void setLanguage(const std::string& language);
-
-        bool isFilterEnabled(Address::Type type) const;
-        void setFilterEnabled(Address::Type type, bool enabled);
-        
-        std::vector<std::pair<Address, float>> findAddresses(const std::string& queryString, const Options& options) const;
-
-    private:
-        enum class FieldType {
-            NONE = 0, COUNTRY, REGION, COUNTY, LOCALITY, NEIGHBOURHOOD, STREET, POSTCODE, NAME, HOUSENUMBER
-        };
-
-        struct Token {
-            std::uint64_t id = 0;
-            std::string token;
-            std::uint32_t typeMask = 0;
-            float idf = 0.0f;
-        };
-        
-        using TokenList = TaggedTokenList<std::string, FieldType, std::vector<Token>>;
-
-        struct Name {
-            std::uint64_t id = 0;
-            std::string name;
-            std::string lang;
-            FieldType type = FieldType::NONE;
-            std::vector<std::pair<std::string, float>> tokenIDFs;
-        };
-
-        struct NameRank {
-            std::shared_ptr<Name> name;
-            float rank;
-        };
-
-        struct EntityRow {
-            std::uint64_t id = 0;
-            std::uint64_t countryId = 0;
-            std::uint64_t regionId = 0;
-            std::uint64_t countyId = 0;
-            std::uint64_t localityId = 0;
-            std::uint64_t neighbourhoodId = 0;
-            std::uint64_t streetId = 0;
-            std::uint64_t postcodeId = 0;
-            std::uint64_t nameId = 0;
-            std::string houseNumbers;
-            std::string features;
-            float rank = 0.0f;
-        };
-
-        struct EntityKey {
-            std::uint64_t countryId = 0;
-            std::uint64_t regionId = 0;
-            std::uint64_t countyId = 0;
-            std::uint64_t localityId = 0;
-            std::uint64_t neighbourhoodId = 0;
-            std::uint64_t streetId = 0;
-            std::uint64_t postcodeId = 0;
-            std::uint64_t nameId = 0;
-        };
-
-        using EntityKeyHash1 = boost::bloom_filters::murmurhash3<carto::geocoding::Geocoder::EntityKey, 0, false>;
-        using EntityKeyHash2 = boost::bloom_filters::murmurhash3<carto::geocoding::Geocoder::EntityKey, 1, true>;
-        using EntityFilter = boost::bloom_filters::twohash_dynamic_basic_bloom_filter<EntityKey, 7, 0, EntityKeyHash1, EntityKeyHash2>;
-
-        struct Database {
-            std::string id;
-            std::shared_ptr<sqlite3pp::database> db;
-            cglib::vec2<double> origin;
-            std::unordered_map<unichar_t, unistring> translationTable;
-            EntityFilter entityFilter;
-        };
-
-        struct Query {
-            std::shared_ptr<Database> database;
-            TokenList tokenList;
-            std::shared_ptr<std::vector<NameRank>> countries;
-            std::shared_ptr<std::vector<NameRank>> regions;
-            std::shared_ptr<std::vector<NameRank>> counties;
-            std::shared_ptr<std::vector<NameRank>> localities;
-            std::shared_ptr<std::vector<NameRank>> neighbourhoods;
-            std::shared_ptr<std::vector<NameRank>> streets;
-            std::shared_ptr<std::vector<NameRank>> postcodes;
-            std::shared_ptr<std::vector<NameRank>> names;
-            std::shared_ptr<std::string> houseNumber;
-            
-            int unmatchedTokens() const { return tokenList.unmatchedTokens(); }
-
-            bool null() const {
-                return !countries && !regions && !counties && !localities && !neighbourhoods && !streets && !postcodes && !names && !houseNumber;
-            }
-            
-            float bestRank(FieldType type, std::size_t index) const {
-                float rank = 1.0f;
-                if (countries) {
-                    rank *= (type != FieldType::COUNTRY ? (countries->empty() ? 0.0f : countries->front().rank) : countries->at(index).rank);
-                }
-                if (regions) {
-                    rank *= (type != FieldType::REGION ? (regions->empty() ? 0.0f : regions->front().rank) : regions->at(index).rank);
-                }
-                if (counties) {
-                    rank *= (type != FieldType::COUNTY ? (counties->empty() ? 0.0f : counties->front().rank) : counties->at(index).rank);
-                }
-                if (localities) {
-                    rank *= (type != FieldType::LOCALITY ? (localities->empty() ? 0.0f : localities->front().rank) : localities->at(index).rank);
-                }
-                if (neighbourhoods) {
-                    rank *= (type != FieldType::NEIGHBOURHOOD ? (neighbourhoods->empty() ? 0.0f : neighbourhoods->front().rank) : neighbourhoods->at(index).rank);
-                }
-                if (streets) {
-                    rank *= (type != FieldType::STREET ? (streets->empty() ? 0.0f : streets->front().rank) : streets->at(index).rank);
-                }
-                if (postcodes) {
-                    rank *= (type != FieldType::POSTCODE ? (postcodes->empty() ? 0.0f : postcodes->front().rank) : postcodes->at(index).rank);
-                }
-                if (names) {
-                    rank *= (type != FieldType::NAME ? (names->empty() ? 0.0f : names->front().rank) : names->at(index).rank);
-                }
-                rank *= std::pow(UNMATCHED_FIELD_PENALTY, tokenList.unmatchedInvalidTokens());
-                return rank;
-            }
-            
-            static std::shared_ptr<std::vector<NameRank>> Query::* getField(FieldType type) {
-                switch (type) {
-                case FieldType::COUNTRY:
-                    return &Query::countries;
-                case FieldType::REGION:
-                    return &Query::regions;
-                case FieldType::COUNTY:
-                    return &Query::counties;
-                case FieldType::LOCALITY:
-                    return &Query::localities;
-                case FieldType::NEIGHBOURHOOD:
-                    return &Query::neighbourhoods;
-                case FieldType::STREET:
-                    return &Query::streets;
-                case FieldType::POSTCODE:
-                    return &Query::postcodes;
-                case FieldType::NAME:
-                    return &Query::names;
-                default:
-                    throw std::invalid_argument("Illegal getField argument");
-                }
-            }
-        };
-        
-        struct Result {
-            std::shared_ptr<Database> database;
-            std::uint64_t encodedId = 0;
-            int unmatchedTokens = 0;
-            float matchRank = 1.0f;
-            float entityRank = 1.0f;
-            float locationRank = 1.0f;
-
-            float totalRank() const { return matchRank * entityRank * locationRank; }
-        };
-
-        void matchTokens(Query& query, int pass, TokenList& tokenList) const;
-        void matchQuery(Query& query, const Options& options, std::set<std::vector<std::pair<FieldType, std::string>>>& assignments, std::vector<Result>& results) const;
-        void matchNames(const Query& query, FieldType type, const std::vector<std::vector<Token>>& tokensList, const std::string& matchName, std::shared_ptr<std::vector<NameRank>>& nameRanks) const;
-        void resolveQuery(const Query& query, const Options& options, std::vector<Result>& results) const;
-
-        float calculateNameRank(const Query& query, const std::string& name, const std::string& queryName, const std::vector<std::pair<std::string, float>>& tokenIDFs) const;
-        
-        std::vector<std::string> buildQueryFilters(const Query& query) const;
-
-        void updateMatchRank(const Database& database, FieldType type, const Query& query, std::uint64_t dbId, Result& result) const;
-        void updateLocationRank(const Database& database, const Options& options, const std::vector<Feature>& features, Result& result) const;
-
-        bool filterQuery(Query& query, const std::vector<Result>& results) const;
-        bool bindQueryNameField(Query& query, FieldType type, std::shared_ptr<std::vector<NameRank>> Query::* field, const TokenList::Span& span) const;
-        bool bindQueryStringField(Query& query, FieldType type, std::shared_ptr<std::string> Query::* field, const TokenList::Span& span) const;
-        
-        static cglib::vec2<double> getOrigin(sqlite3pp::database& db);
-        static std::unordered_map<unichar_t, unistring> getTranslationTable(sqlite3pp::database& db);
-        static unistring getTranslatedToken(const unistring& token, const std::unordered_map<unichar_t, unistring>& translationTable);
-
-        static constexpr float ENTITY_BLOOM_FILTER_FP_PROB = 0.01f;
-		static constexpr float ENTITY_BLOOM_FILTER_MAX_SIZE = 16384 * 1024;
-        static constexpr float MIN_LOCATION_RANK = 0.2f; // should be larger than MIN_RANK
-		static constexpr float MIN_RANK_THRESHOLD = 0.1f;
-		static constexpr float MAX_RANK_RATIO = 0.5f;
-        static constexpr float MIN_MATCH_THRESHOLD = 0.55f;
-		static constexpr float MAX_MATCH_RATIO = 0.85f;
-		static constexpr float MIN_IDF_THRESHOLD = 0.25f;
-        static constexpr float EXTRA_FIELD_PENALTY = 0.9f;
-        static constexpr float UNMATCHED_FIELD_PENALTY = 0.5f;
-        static constexpr float POI_POPULATION_PENALTY = 0.99f;
-        static constexpr float TRANSLATION_EXTRA_PENALTY = 0.3f;
-        static constexpr float AUTOCOMPLETE_EXTRA_CHAR_PENALTY = 0.1f;
-        static constexpr unsigned int MAX_STRINGMATCH_DIST = 2;
-        static constexpr unsigned int MAX_RESULTS = 20;
-        static constexpr std::size_t MIN_AUTOCOMPLETE_SIZE = 3;
-
-        static constexpr std::size_t ADDRESS_CACHE_SIZE = 1024;
-        static constexpr std::size_t ENTITY_CACHE_SIZE = 128;
-        static constexpr std::size_t NAME_CACHE_SIZE = 128;
-		static constexpr std::size_t TOKEN_CACHE_SIZE = 128;
-		static constexpr std::size_t NAME_RANK_CACHE_SIZE = 128;
-        static constexpr std::size_t NAME_MATCH_CACHE_SIZE = 4096;
-        
-        bool _autocomplete = false; // no autocomplete by default
-        std::string _language; // use local language by default
-        std::vector<Address::Type> _enabledFilters; // filters enabled, empty list means 'all enabled'
-
-        mutable cache::lru_cache<std::string, Address> _addressCache;
-        mutable cache::lru_cache<std::string, std::vector<EntityRow>> _entityCache;
-        mutable cache::lru_cache<std::string, std::vector<std::shared_ptr<Name>>> _nameCache;
-		mutable cache::lru_cache<std::string, std::vector<Token>> _tokenCache;
-		mutable cache::lru_cache<std::string, std::shared_ptr<std::vector<NameRank>>> _nameRankCache;
-        mutable cache::lru_cache<std::string, float> _nameMatchCache;
-        mutable std::uint64_t _addressQueryCounter = 0;
-        mutable std::uint64_t _entityQueryCounter = 0;
-        mutable std::uint64_t _missingEntityQueryCounter = 0;
-        mutable std::uint64_t _nameQueryCounter = 0;
-		mutable std::uint64_t _tokenQueryCounter = 0;
-        mutable std::uint64_t _nameRankCounter = 0;
-        mutable std::uint64_t _nameMatchCounter = 0;
-		mutable std::uint64_t _bloomTestCounter = 0;
-
-        mutable std::vector<std::shared_ptr<Database>> _databases;
-        mutable std::recursive_mutex _mutex;
-    };
-} }
-
-#endif
->>>>>>> 3c527b99
+/*
+ * Copyright (c) 2016 CartoDB. All rights reserved.
+ * Copying and using this code is allowed only according
+ * to license terms, as given in https://cartodb.com/terms/
+ */
+
+#ifndef _CARTO_GEOCODING_GEOCODER_H_
+#define _CARTO_GEOCODING_GEOCODER_H_
+
+#include "Address.h"
+#include "TaggedTokenList.h"
+#include "StringMatcher.h"
+#include "StringUtils.h"
+
+#include <string>
+#include <regex>
+#include <vector>
+#include <unordered_map>
+#include <memory>
+#include <mutex>
+
+#include <boost/optional.hpp>
+#include <boost/bloom_filter/twohash_dynamic_basic_bloom_filter.hpp>
+#include <boost/functional/hash.hpp>
+
+#include <stdext/lru_cache.h>
+
+namespace sqlite3pp {
+    class database;
+}
+
+namespace carto { namespace geocoding {
+    class Geocoder final {
+    public:
+        struct Options {
+            boost::optional<cglib::vec2<double>> location; // default is no location bias
+            float locationRadius = 100000; // default is 100km
+        };
+
+        Geocoder() : _addressCache(ADDRESS_CACHE_SIZE), _entityCache(ENTITY_CACHE_SIZE), _nameCache(NAME_CACHE_SIZE), _tokenCache(TOKEN_CACHE_SIZE), _nameRankCache(NAME_RANK_CACHE_SIZE), _nameMatchCache(NAME_MATCH_CACHE_SIZE) { }
+
+        static void prepare(sqlite3pp::database& db);
+
+        bool import(const std::shared_ptr<sqlite3pp::database>& db);
+        
+        bool getAutocomplete() const;
+        void setAutocomplete(bool autocomplete);
+
+        std::string getLanguage() const;
+        void setLanguage(const std::string& language);
+
+        bool isFilterEnabled(Address::Type type) const;
+        void setFilterEnabled(Address::Type type, bool enabled);
+        
+        std::vector<std::pair<Address, float>> findAddresses(const std::string& queryString, const Options& options) const;
+
+    private:
+        enum class FieldType {
+            NONE = 0, COUNTRY, REGION, COUNTY, LOCALITY, NEIGHBOURHOOD, STREET, POSTCODE, NAME, HOUSENUMBER
+        };
+
+        struct Token {
+            std::uint64_t id = 0;
+            std::string token;
+            std::uint32_t typeMask = 0;
+            float idf = 0.0f;
+        };
+        
+        using TokenList = TaggedTokenList<std::string, FieldType, std::vector<Token>>;
+
+        struct Name {
+            std::uint64_t id = 0;
+            std::string name;
+            std::string lang;
+            FieldType type = FieldType::NONE;
+            std::vector<std::pair<std::string, float>> tokenIDFs;
+        };
+
+        struct NameRank {
+            std::shared_ptr<Name> name;
+            float rank;
+        };
+
+        struct EntityRow {
+            std::uint64_t id = 0;
+            std::uint64_t countryId = 0;
+            std::uint64_t regionId = 0;
+            std::uint64_t countyId = 0;
+            std::uint64_t localityId = 0;
+            std::uint64_t neighbourhoodId = 0;
+            std::uint64_t streetId = 0;
+            std::uint64_t postcodeId = 0;
+            std::uint64_t nameId = 0;
+            std::string houseNumbers;
+            std::string features;
+            float rank = 0.0f;
+        };
+
+        struct EntityKey {
+            std::uint64_t countryId = 0;
+            std::uint64_t regionId = 0;
+            std::uint64_t countyId = 0;
+            std::uint64_t localityId = 0;
+            std::uint64_t neighbourhoodId = 0;
+            std::uint64_t streetId = 0;
+            std::uint64_t postcodeId = 0;
+            std::uint64_t nameId = 0;
+        };
+
+        using EntityKeyHash1 = boost::bloom_filters::murmurhash3<carto::geocoding::Geocoder::EntityKey, 0, false>;
+        using EntityKeyHash2 = boost::bloom_filters::murmurhash3<carto::geocoding::Geocoder::EntityKey, 1, true>;
+        using EntityFilter = boost::bloom_filters::twohash_dynamic_basic_bloom_filter<EntityKey, 7, 0, EntityKeyHash1, EntityKeyHash2>;
+
+        struct Database {
+            std::string id;
+            std::shared_ptr<sqlite3pp::database> db;
+            cglib::vec2<double> origin;
+            std::unordered_map<unichar_t, unistring> translationTable;
+            EntityFilter entityFilter;
+        };
+
+        struct Query {
+            std::shared_ptr<Database> database;
+            TokenList tokenList;
+            std::shared_ptr<std::vector<NameRank>> countries;
+            std::shared_ptr<std::vector<NameRank>> regions;
+            std::shared_ptr<std::vector<NameRank>> counties;
+            std::shared_ptr<std::vector<NameRank>> localities;
+            std::shared_ptr<std::vector<NameRank>> neighbourhoods;
+            std::shared_ptr<std::vector<NameRank>> streets;
+            std::shared_ptr<std::vector<NameRank>> postcodes;
+            std::shared_ptr<std::vector<NameRank>> names;
+            std::shared_ptr<std::string> houseNumber;
+            
+            int unmatchedTokens() const { return tokenList.unmatchedTokens(); }
+
+            bool null() const {
+                return !countries && !regions && !counties && !localities && !neighbourhoods && !streets && !postcodes && !names && !houseNumber;
+            }
+            
+            float bestRank(FieldType type, std::size_t index) const {
+                float rank = 1.0f;
+                if (countries) {
+                    rank *= (type != FieldType::COUNTRY ? (countries->empty() ? 0.0f : countries->front().rank) : countries->at(index).rank);
+                }
+                if (regions) {
+                    rank *= (type != FieldType::REGION ? (regions->empty() ? 0.0f : regions->front().rank) : regions->at(index).rank);
+                }
+                if (counties) {
+                    rank *= (type != FieldType::COUNTY ? (counties->empty() ? 0.0f : counties->front().rank) : counties->at(index).rank);
+                }
+                if (localities) {
+                    rank *= (type != FieldType::LOCALITY ? (localities->empty() ? 0.0f : localities->front().rank) : localities->at(index).rank);
+                }
+                if (neighbourhoods) {
+                    rank *= (type != FieldType::NEIGHBOURHOOD ? (neighbourhoods->empty() ? 0.0f : neighbourhoods->front().rank) : neighbourhoods->at(index).rank);
+                }
+                if (streets) {
+                    rank *= (type != FieldType::STREET ? (streets->empty() ? 0.0f : streets->front().rank) : streets->at(index).rank);
+                }
+                if (postcodes) {
+                    rank *= (type != FieldType::POSTCODE ? (postcodes->empty() ? 0.0f : postcodes->front().rank) : postcodes->at(index).rank);
+                }
+                if (names) {
+                    rank *= (type != FieldType::NAME ? (names->empty() ? 0.0f : names->front().rank) : names->at(index).rank);
+                }
+                rank *= std::pow(UNMATCHED_FIELD_PENALTY, tokenList.unmatchedInvalidTokens());
+                return rank;
+            }
+            
+            static std::shared_ptr<std::vector<NameRank>> Query::* getField(FieldType type) {
+                switch (type) {
+                case FieldType::COUNTRY:
+                    return &Query::countries;
+                case FieldType::REGION:
+                    return &Query::regions;
+                case FieldType::COUNTY:
+                    return &Query::counties;
+                case FieldType::LOCALITY:
+                    return &Query::localities;
+                case FieldType::NEIGHBOURHOOD:
+                    return &Query::neighbourhoods;
+                case FieldType::STREET:
+                    return &Query::streets;
+                case FieldType::POSTCODE:
+                    return &Query::postcodes;
+                case FieldType::NAME:
+                    return &Query::names;
+                default:
+                    throw std::invalid_argument("Illegal getField argument");
+                }
+            }
+        };
+        
+        struct Result {
+            std::shared_ptr<Database> database;
+            std::uint64_t encodedId = 0;
+            int unmatchedTokens = 0;
+            float matchRank = 1.0f;
+            float entityRank = 1.0f;
+            float locationRank = 1.0f;
+
+            float totalRank() const { return matchRank * entityRank * locationRank; }
+        };
+
+        void matchTokens(Query& query, int pass, TokenList& tokenList) const;
+        void matchQuery(Query& query, const Options& options, std::set<std::vector<std::pair<FieldType, std::string>>>& assignments, std::vector<Result>& results) const;
+        void matchNames(const Query& query, FieldType type, const std::vector<std::vector<Token>>& tokensList, const std::string& matchName, std::shared_ptr<std::vector<NameRank>>& nameRanks) const;
+        void resolveQuery(const Query& query, const Options& options, std::vector<Result>& results) const;
+
+        float calculateNameRank(const Query& query, const std::string& name, const std::string& queryName, const std::vector<std::pair<std::string, float>>& tokenIDFs) const;
+        
+        std::vector<std::string> buildQueryFilters(const Query& query) const;
+
+        void updateMatchRank(const Database& database, FieldType type, const Query& query, std::uint64_t dbId, Result& result) const;
+        void updateLocationRank(const Database& database, const Options& options, const std::vector<Feature>& features, Result& result) const;
+
+        bool filterQuery(Query& query, const std::vector<Result>& results) const;
+        bool bindQueryNameField(Query& query, FieldType type, std::shared_ptr<std::vector<NameRank>> Query::* field, const TokenList::Span& span) const;
+        bool bindQueryStringField(Query& query, FieldType type, std::shared_ptr<std::string> Query::* field, const TokenList::Span& span) const;
+        
+        static cglib::vec2<double> getOrigin(sqlite3pp::database& db);
+        static std::unordered_map<unichar_t, unistring> getTranslationTable(sqlite3pp::database& db);
+        static unistring getTranslatedToken(const unistring& token, const std::unordered_map<unichar_t, unistring>& translationTable);
+
+        static constexpr float ENTITY_BLOOM_FILTER_FP_PROB = 0.01f;
+		static constexpr float ENTITY_BLOOM_FILTER_MAX_SIZE = 16384 * 1024;
+        static constexpr float MIN_LOCATION_RANK = 0.2f; // should be larger than MIN_RANK
+		static constexpr float MIN_RANK_THRESHOLD = 0.1f;
+		static constexpr float MAX_RANK_RATIO = 0.5f;
+        static constexpr float MIN_MATCH_THRESHOLD = 0.55f;
+		static constexpr float MAX_MATCH_RATIO = 0.85f;
+		static constexpr float MIN_IDF_THRESHOLD = 0.25f;
+        static constexpr float EXTRA_FIELD_PENALTY = 0.9f;
+        static constexpr float UNMATCHED_FIELD_PENALTY = 0.5f;
+        static constexpr float POI_POPULATION_PENALTY = 0.99f;
+        static constexpr float TRANSLATION_EXTRA_PENALTY = 0.3f;
+        static constexpr float AUTOCOMPLETE_EXTRA_CHAR_PENALTY = 0.1f;
+        static constexpr unsigned int MAX_STRINGMATCH_DIST = 2;
+        static constexpr unsigned int MAX_RESULTS = 20;
+        static constexpr std::size_t MIN_AUTOCOMPLETE_SIZE = 3;
+
+        static constexpr std::size_t ADDRESS_CACHE_SIZE = 1024;
+        static constexpr std::size_t ENTITY_CACHE_SIZE = 128;
+        static constexpr std::size_t NAME_CACHE_SIZE = 128;
+		static constexpr std::size_t TOKEN_CACHE_SIZE = 128;
+		static constexpr std::size_t NAME_RANK_CACHE_SIZE = 128;
+        static constexpr std::size_t NAME_MATCH_CACHE_SIZE = 4096;
+        
+        bool _autocomplete = false; // no autocomplete by default
+        std::string _language; // use local language by default
+        std::vector<Address::Type> _enabledFilters; // filters enabled, empty list means 'all enabled'
+
+        mutable cache::lru_cache<std::string, Address> _addressCache;
+        mutable cache::lru_cache<std::string, std::vector<EntityRow>> _entityCache;
+        mutable cache::lru_cache<std::string, std::vector<std::shared_ptr<Name>>> _nameCache;
+		mutable cache::lru_cache<std::string, std::vector<Token>> _tokenCache;
+		mutable cache::lru_cache<std::string, std::shared_ptr<std::vector<NameRank>>> _nameRankCache;
+        mutable cache::lru_cache<std::string, float> _nameMatchCache;
+        mutable std::uint64_t _addressQueryCounter = 0;
+        mutable std::uint64_t _entityQueryCounter = 0;
+        mutable std::uint64_t _missingEntityQueryCounter = 0;
+        mutable std::uint64_t _nameQueryCounter = 0;
+		mutable std::uint64_t _tokenQueryCounter = 0;
+        mutable std::uint64_t _nameRankCounter = 0;
+        mutable std::uint64_t _nameMatchCounter = 0;
+		mutable std::uint64_t _bloomTestCounter = 0;
+
+        mutable std::vector<std::shared_ptr<Database>> _databases;
+        mutable std::recursive_mutex _mutex;
+    };
+} }
+
+#endif