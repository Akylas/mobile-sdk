<?xml version="1.0" encoding="utf-8"?>
<manifest xmlns:android="http://schemas.android.com/apk/res/android"
    package="com.akylas.cartotest">
    <uses-permission android:name="android.permission.ACCESS_NETWORK_STATE" />
    <uses-permission android:name="android.permission.ACCESS_COARSE_LOCATION" />
    <uses-permission android:name="android.permission.ACCESS_FINE_LOCATION" />
    <uses-permission android:name="android.permission.INTERNET" />
    <uses-permission android:name="android.permission.READ_EXTERNAL_STORAGE" />
    <uses-permission android:name="android.permission.WRITE_EXTERNAL_STORAGE" />
    <application
        android:allowBackup="true"
        android:icon="@mipmap/ic_launcher"
        android:label="@string/app_name"
        android:roundIcon="@mipmap/ic_launcher_round"
        android:supportsRtl="true"
        android:requestLegacyExternalStorage="true"
        android:hardwareAccelerated="true"
        android:theme="@style/AppTheme"
<<<<<<< HEAD
        android:networkSecurityConfig="@xml/network_security_config">
        <activity android:name=".MainActivity">
=======
        android:usesCleartextTraffic="true">
        <activity android:name=".MainActivity" android:exported="true">
>>>>>>> 48ce4df2
            <intent-filter>
                <action android:name="android.intent.action.MAIN" />

                <category android:name="android.intent.category.LAUNCHER" />
            </intent-filter>
        </activity>
    </application>

</manifest><|MERGE_RESOLUTION|>--- conflicted
+++ resolved
@@ -16,13 +16,8 @@
         android:requestLegacyExternalStorage="true"
         android:hardwareAccelerated="true"
         android:theme="@style/AppTheme"
-<<<<<<< HEAD
-        android:networkSecurityConfig="@xml/network_security_config">
-        <activity android:name=".MainActivity">
-=======
         android:usesCleartextTraffic="true">
         <activity android:name=".MainActivity" android:exported="true">
->>>>>>> 48ce4df2
             <intent-filter>
                 <action android:name="android.intent.action.MAIN" />
 
