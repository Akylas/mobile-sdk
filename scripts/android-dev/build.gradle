// Top-level build file where you can add configuration options common to all sub-projects/modules.

buildscript {
    repositories {
        google()
        mavenCentral()
    }
    dependencies {
<<<<<<< HEAD
        classpath 'com.android.tools.build:gradle:4.1.0'
=======
        classpath 'com.android.tools.build:gradle:4.2.1'
>>>>>>> a05c0e8d
        
        // NOTE: Do not place your application dependencies here; they belong
        // in the individual module build.gradle files
    }
}

allprojects {
    repositories {
        google()
        mavenCentral()
    }
}

task clean(type: Delete) {
    delete rootProject.buildDir
}<|MERGE_RESOLUTION|>--- conflicted
+++ resolved
@@ -6,11 +6,7 @@
         mavenCentral()
     }
     dependencies {
-<<<<<<< HEAD
-        classpath 'com.android.tools.build:gradle:4.1.0'
-=======
         classpath 'com.android.tools.build:gradle:4.2.1'
->>>>>>> a05c0e8d
         
         // NOTE: Do not place your application dependencies here; they belong
         // in the individual module build.gradle files
