--- conflicted
+++ resolved
@@ -205,11 +205,7 @@
     return False
 
   if outputDir is None:
-<<<<<<< HEAD
-  print("Output available in:\n%s" % distDir)
-=======
     print("Output available in:\n%s" % distDir)
->>>>>>> e7701d3d
   return True
 
 def buildIOSCocoapod(args, buildpackage):
@@ -226,12 +222,7 @@
   else:
     frameworks += [frameworkName]
 
-<<<<<<< HEAD
   with open('%s/scripts/ios-cocoapod/Akylas-CartoMobileSDK.podspec.template' % baseDir, 'r') as f:
-    cocoapodFile = string.Template(f.read()).safe_substitute({ 'baseDir': baseDir, 'distDir': distDir, 'distName': distName, 'version': version, 'iosversion': iosversion, 'frameworks': ', '.join('"%s"' % framework for framework in frameworks) })
-  with open('%s/CartoMobileSDK.podspec' % distDir, 'w') as f:
-=======
-  with open('%s/scripts/ios-cocoapod/CartoMobileSDK.podspec.template' % baseDir, 'r') as f:
     cocoapodFile = string.Template(f.read()).safe_substitute({
       'baseDir': baseDir,
       'distDir': distDir,
@@ -243,7 +234,6 @@
       'vendoredFrameworks': ', '.join('"%s.xcframework"' % framework for framework in xcframeworks)
     })
   with open('%s/%s.podspec' % (distDir, frameworkName), 'w') as f:
->>>>>>> e7701d3d
     f.write(cocoapodFile)
 
   if buildpackage:
@@ -297,13 +287,8 @@
   if not buildIOSXCFramework(args, args.iosarch):
     sys.exit(-1)
 else:
-<<<<<<< HEAD
-if not buildIOSFramework(args, args.iosarch):
-  sys.exit(-1)
-=======
   if not buildIOSFramework(args, args.iosarch):
     sys.exit(-1)
->>>>>>> e7701d3d
 
 if args.buildcocoapod or args.buildcocoapodpackage:
   if not buildIOSCocoapod(args, args.buildcocoapodpackage):
