--- conflicted
+++ resolved
@@ -108,11 +108,7 @@
     '-DSHARED_LIBRARY:BOOL=%s' % ('ON' if args.sharedlib else 'OFF'),
     '-DCMAKE_OSX_ARCHITECTURES=%s' % arch,
     '-DCMAKE_OSX_SYSROOT=iphone%s' % platform.lower(),
-<<<<<<< HEAD
-    '-DCMAKE_OSX_DEPLOYMENT_TARGET=%s' % ('9.0' if args.metalangle else '9.0'),
-=======
     '-DCMAKE_OSX_DEPLOYMENT_TARGET=9.0',
->>>>>>> ca642038
     '-DCMAKE_BUILD_TYPE=%s' % args.configuration,
     "-DSDK_CPP_DEFINES=%s" % " ".join(defines),
     "-DSDK_VERSION='%s'" % version,
@@ -209,7 +205,7 @@
     return False
 
   if outputDir is None:
-    print("Output available in:\n%s" % distDir)
+  print("Output available in:\n%s" % distDir)
   return True
 
 def buildIOSCocoapod(args, buildpackage):
@@ -271,8 +267,8 @@
   if not buildIOSXCFramework(args, args.iosarch):
     sys.exit(-1)
 else:
-  if not buildIOSFramework(args, args.iosarch):
-    sys.exit(-1)
+if not buildIOSFramework(args, args.iosarch):
+  sys.exit(-1)
 
 if args.buildcocoapod or args.buildcocoapodpackage:
   if not buildIOSCocoapod(args, args.buildcocoapodpackage):
